import random
from types import SimpleNamespace
from typing import Dict, Optional

import numpy as np
from sklearn.metrics import confusion_matrix

from lightwood.api.dtype import dtype
from lightwood.analysis.base import BaseAnalysisBlock
from lightwood.helpers.general import evaluate_accuracy


class AccStats(BaseAnalysisBlock):
    """ Computes accuracy stats and a confusion matrix for the validation dataset """

    def __init__(self, deps=('ICP',)):
        super().__init__(deps=deps)  # @TODO: enforce that this actually prevents early execution somehow

    def analyze(self, info: Dict[str, object], **kwargs) -> Dict[str, object]:
        ns = SimpleNamespace(**kwargs)

        # @TODO: maybe pass ts_analysis to trigger group-wise MASE instead of R2 mean, though it wouldn't be 0-1 bounded
        info['score_dict'] = evaluate_accuracy(ns.data, ns.normal_predictions['prediction'],
                                               ns.target, ns.accuracy_functions, ts_analysis={'tss': ns.tss})
        info['normal_accuracy'] = np.mean(list(info['score_dict'].values()))
        self.fit(ns, info['result_df'])
        info['val_overall_acc'], info['acc_histogram'], info['cm'], info['acc_samples'] = self.get_accuracy_stats()
        return info

    def fit(self, ns: SimpleNamespace, conf=Optional[np.ndarray]):
        self.col_stats = ns.dtype_dict
        self.target = ns.target
<<<<<<< HEAD
        self.input_cols = ns.input_cols
=======
        self.input_cols = [col for col in ns.dtype_dict.keys() if col != self.target]
>>>>>>> 32e5092d
        self.buckets = ns.stats_info.buckets if ns.stats_info.buckets else {}

        self.normal_predictions_bucketized = []
        self.real_values_bucketized = []
        self.numerical_samples_arr = []

        for n in range(len(ns.normal_predictions)):
            row = ns.data.iloc[n]
            real_value = row[self.target]
            predicted_value = ns.normal_predictions.iloc[n]['prediction']

            if isinstance(predicted_value, list):
                # T+N time series, for now we compare the T+1 prediction only @TODO: generalize
                predicted_value = predicted_value[0]

            predicted_value = predicted_value \
                if self.col_stats[self.target] not in [dtype.integer, dtype.float, dtype.quantity] \
                else float(predicted_value)

            real_value = real_value \
                if self.col_stats[self.target] not in [dtype.integer, dtype.float, dtype.quantity] \
                else float(real_value)

            if self.buckets:
                bucket = self.buckets[self.target]
                predicted_value_b = get_value_bucket(predicted_value, bucket, self.col_stats[self.target])
                real_value_b = get_value_bucket(real_value, bucket, self.col_stats[self.target])
            else:
                predicted_value_b = predicted_value
                real_value_b = real_value

            if conf is not None and self.col_stats[self.target] in [dtype.integer, dtype.float, dtype.quantity]:
                predicted_range = conf.iloc[n][['lower', 'upper']].tolist()
            else:
                predicted_range = (predicted_value_b, predicted_value_b)

            self.real_values_bucketized.append(real_value_b)
            self.normal_predictions_bucketized.append(predicted_value_b)
            if conf is not None and self.col_stats[self.target] in [dtype.integer, dtype.float, dtype.quantity]:
                self.numerical_samples_arr.append((real_value, predicted_range))

    def get_accuracy_stats(self, is_classification=None, is_numerical=None):
        bucket_accuracy = {}
        bucket_acc_counts = {}
        for i, bucket in enumerate(self.normal_predictions_bucketized):
            if bucket not in bucket_acc_counts:
                bucket_acc_counts[bucket] = []

            if len(self.numerical_samples_arr) != 0:
                bucket_acc_counts[bucket].append(self.numerical_samples_arr[i][1][0] <
                                                 self.numerical_samples_arr[i][0] < self.numerical_samples_arr[i][1][1]) # noqa
            else:
                bucket_acc_counts[bucket].append(1 if bucket == self.real_values_bucketized[i] else 0)

        for bucket in bucket_acc_counts:
            bucket_accuracy[bucket] = sum(bucket_acc_counts[bucket]) / len(bucket_acc_counts[bucket])

        accuracy_count = []
        for counts in list(bucket_acc_counts.values()):
            accuracy_count += counts

        overall_accuracy = sum(accuracy_count) / len(accuracy_count)

        for bucket in range(len(self.buckets)):
            if bucket not in bucket_accuracy:
                if bucket in self.real_values_bucketized:
                    # If it was never predicted, but it did exist as a real value, then assume 0% confidence when it does get predicted # noqa
                    bucket_accuracy[bucket] = 0

        for bucket in range(len(self.buckets)):
            if bucket not in bucket_accuracy:
                # If it wasn't seen either in the real values or in the predicted values, assume average confidence (maybe should be 0 instead ?) # noqa
                bucket_accuracy[bucket] = overall_accuracy

        accuracy_histogram = {
            'buckets': list(bucket_accuracy.keys()),
            'accuracies': list(bucket_accuracy.values()),
            'is_classification': is_classification,
            'is_numerical': is_numerical
        }

        labels = list(set([*self.real_values_bucketized, *self.normal_predictions_bucketized]))
        matrix = confusion_matrix(self.real_values_bucketized, self.normal_predictions_bucketized, labels=labels)
        matrix = [[int(y) if str(y) != 'nan' else 0 for y in x] for x in matrix]

        target_bucket = self.buckets[self.target]
        bucket_values = [target_bucket[i] if i < len(target_bucket) else None for i in labels]

        cm = {
            'matrix': matrix,
            'predicted': bucket_values,
            'real': bucket_values
        }

        accuracy_samples = None
        if len(self.numerical_samples_arr) > 0:
            nr_samples = min(400, len(self.numerical_samples_arr))
            sampled_numerical_samples_arr = random.sample(self.numerical_samples_arr, nr_samples)
            accuracy_samples = {
                'y': [x[0] for x in sampled_numerical_samples_arr],
                'x': [x[1] for x in sampled_numerical_samples_arr]
            }

        return overall_accuracy, accuracy_histogram, cm, accuracy_samples


def get_value_bucket(value, buckets, target_dtype):
    """
    :return: The bucket in the `histogram` in which our `value` falls
    """
    if buckets is None:
        return None

    if target_dtype in (dtype.binary, dtype.categorical):
        if value in buckets:
            bucket = buckets.index(value)
        else:
            bucket = len(buckets)  # for null values

    elif target_dtype in (dtype.integer, dtype.float, dtype.quantity):
        bucket = closest(buckets, value)
    else:
        bucket = len(buckets)  # for null values

    return bucket


def closest(arr, value):
    """
    :return: The index of the member of `arr` which is closest to `value`
    """
    if value is None:
        return -1

    for i, ele in enumerate(arr):
        value = float(str(value).replace(',', '.'))
        if ele > value:
            return i - 1

    return len(arr) - 1<|MERGE_RESOLUTION|>--- conflicted
+++ resolved
@@ -30,11 +30,7 @@
     def fit(self, ns: SimpleNamespace, conf=Optional[np.ndarray]):
         self.col_stats = ns.dtype_dict
         self.target = ns.target
-<<<<<<< HEAD
         self.input_cols = ns.input_cols
-=======
-        self.input_cols = [col for col in ns.dtype_dict.keys() if col != self.target]
->>>>>>> 32e5092d
         self.buckets = ns.stats_info.buckets if ns.stats_info.buckets else {}
 
         self.normal_predictions_bucketized = []
