--- conflicted
+++ resolved
@@ -1,47 +1,7 @@
-import logging
-import numbers
-
 import torch
 import torch.nn as nn
 import numpy as np
 from sklearn.preprocessing import MinMaxScaler
-
-
-<<<<<<< HEAD
-def float_matrix_from_strlist(series):
-    if isinstance(series, numbers.Number):
-        return series
-    elif isinstance(series, str):
-        series = [str(series).split(' ')]
-    elif isinstance(series[0], numbers.Number):
-        return series
-    elif isinstance(series[0], str):
-        series = [str(s).split(' ') for s in series]
-
-=======
-def tensor_from_series(series, device, n_dims, pad_value, max_len):
-    """
-    :param series: list of lists, corresponds to time series: [[x1_1, ..., x1_n], [x2_1, ..., x2_n], ...]
-                   the series is zero-padded on each axis so that all dimensions have equal length
-    :param device: computing device that PyTorch backend uses
-    :param n_dims: will zero-pad dimensions until series_dimensions == n_dims
-    :param pad_value: value to pad each dimension in the time series, if needed
-    :param max_len: length to pad or truncate each time_series
-    :return: series as a tensor ready for model consumption, shape (1, ts_length, n_dims)
-    """
-    # conversion to float
->>>>>>> cb110634
-    float_series = []
-    for dimn in series:
-        dimn_series = []
-        for ele in dimn:
-            try:
-                dimn_series.append(float(ele))
-            except Exception as _:
-                logging.warning(f'Weird element encountered in timeseries: {ele} !')
-                dimn_series.append(0)
-        float_series.append(dimn_series)
-    return float_series
 
 
 def tensor_from_series(series, device, n_dims, pad_value, max_len=None, normalizer=None):
@@ -55,24 +15,23 @@
     :return: series as a tensor ready for model consumption, shape (1, ts_length, n_dims)
     """
     # conversion to float
-    float_series = float_matrix_from_strlist(series)
     if max_len is None:
-        max_len = len(float_series[0]) if isinstance(float_series, list) else float_series.shape[1]
+        max_len = len(series[0]) if isinstance(series, list) else series.shape[1]
 
     # timestep padding and truncating
-    for i in range(len(float_series)):
-        for _ in range(max(0, max_len - len(float_series[i]))):
-            float_series[i].append(pad_value)
-        float_series[i] = float_series[i][:max_len]
+    for i in range(len(series)):
+        for _ in range(max(0, max_len - len(series[i]))):
+            series[i].append(pad_value)
+        series[i] = series[i][:max_len]
 
     # dimension padding
-    for _ in range(max(0, n_dims - len(float_series))):
-        float_series.append([pad_value] * max_len)
+    for _ in range(max(0, n_dims - len(series))):
+        series.append([pad_value] * max_len)
 
     # normalize and transpose
     if normalizer:
-        float_series = normalizer.transform(np.array(float_series))
-    tensor = torch.transpose(torch.tensor(float_series, dtype=torch.float, device=device), 0, 1)
+        series = normalizer.transform(np.array(series))
+    tensor = torch.transpose(torch.tensor(series, dtype=torch.float, device=device), 0, 1)
 
     # add batch dimension
     return tensor.view(-1, max_len, n_dims)
@@ -122,7 +81,6 @@
         self.factor = factor
 
     def fit(self, x):
-        x = float_matrix_from_strlist(x)
         X = np.array([j for i in x for j in i]).reshape(-1, 1)
         self.scaler.fit(X)
 
