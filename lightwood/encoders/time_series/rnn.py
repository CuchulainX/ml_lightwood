--- conflicted
+++ resolved
@@ -28,16 +28,10 @@
         self._eos = 0.0  # end of input sequence -- padding value for batches
         self._n_dims = ts_n_dims
         self._normalizer = None
-<<<<<<< HEAD
         self._target_ar_normalizer = None
         self._criterion = nn.MSELoss()
 
     def setup_nn(self, additional_targets=None):
-=======
-        self._criterion = nn.MSELoss()
-
-    def setup_nn(self):
->>>>>>> cf841881
         """This method must be executed after initializing, else self.secondary_type is unassigned"""
         if self.secondary_type == 'datetime':
             self._normalizer = DatetimeEncoder(sinusoidal=True)
@@ -45,7 +39,6 @@
         elif self.secondary_type == 'numeric':
             self._normalizer = MinMaxNormalizer()
 
-<<<<<<< HEAD
         total_dims = self._n_dims
         if additional_targets:
             for _ in additional_targets:
@@ -53,10 +46,6 @@
 
         self._encoder = EncoderRNNNumerical(input_size=total_dims, hidden_size=self._encoded_vector_size).to(self.device)
         self._decoder = DecoderRNNNumerical(output_size=total_dims, hidden_size=self._encoded_vector_size).to(self.device)
-=======
-        self._encoder = EncoderRNNNumerical(input_size=self._n_dims, hidden_size=self._encoded_vector_size).to(self.device)
-        self._decoder = DecoderRNNNumerical(output_size=self._n_dims, hidden_size=self._encoded_vector_size).to(self.device)
->>>>>>> cf841881
         self._parameters = list(self._encoder.parameters()) + list(self._decoder.parameters())
         self._optimizer = optim.AdamW(self._parameters, lr=self._learning_rate, weight_decay=1e-4)
 
@@ -75,35 +64,27 @@
         :return:
         """
         if self._prepared:
-<<<<<<< HEAD
             raise Exception('You can only call "prepare" once for a given encoder.')
         else:
             self.setup_nn(previous_target_data)
-=======
-            raise Exception('You can only call "prepare_encoder" once for a given encoder.')
-        else:
-            self.setup_nn()
->>>>>>> cf841881
+
 
         # Convert to array and determine max length:
         for i in range(len(priming_data)):
-            if not isinstance(priming_data[i][0], list):  # TODO: reverse the order: check if first row complies, then apply to all assuming format holds
+            if not isinstance(priming_data[i][0], list):
                 priming_data[i] = [priming_data[i]]  # add dimension for 1D timeseries
-            self._max_ts_length = max(len(priming_data[i][0]), self._max_ts_length)  # TODO: this is actually fixed at Native... should we still check?
+            self._max_ts_length = max(len(priming_data[i][0]), self._max_ts_length)  # TODO: this is set at Native... should we still check?
 
         # normalize data
         if self._normalizer:
             self._normalizer.prepare(priming_data)
-<<<<<<< HEAD
 
         if previous_target_data is not None and len(previous_target_data) > 0:
             target_dict = previous_target_data[0]
-            normalizer = MinMaxNormalizer()  # TODO: here check subtype to see what normalizer is used
+            normalizer = MinMaxNormalizer()  # TODO: normalizer determined by subtype (for datetime previous_ columns support)
             normalizer.prepare(target_dict['data'])
             target_dict['encoded_data'] = normalizer.encode(target_dict['data'])
             self._target_ar_normalizer = normalizer
-=======
->>>>>>> cf841881
 
         # decrease batch_size for small datasets
         if batch_size >= len(priming_data):
@@ -122,7 +103,7 @@
                 for dp in data_points:
                     data_tensor = tensor_from_series(dp, self.device, self._n_dims,
                                                      self._eos, self._max_ts_length,
-                                                     self._normalizer)  # Todo: Normalizer here is inefficient, is being used each epoch! Move this out...
+                                                     self._normalizer)
                     batch.append(data_tensor)
                 batch = torch.cat(batch, dim=0).to(self.device)
 
