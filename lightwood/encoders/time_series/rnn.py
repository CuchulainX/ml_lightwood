--- conflicted
+++ resolved
@@ -53,11 +53,7 @@
         self._encoder = self._encoder.to(self.device)
         return self
 
-<<<<<<< HEAD
-    def prepare_encoder(self, priming_data, previous_target_data=None, feedback_hoop_function=None, batch_size=256):
-=======
-    def prepare(self, priming_data, feedback_hoop_function=None, batch_size=256):
->>>>>>> ddef9b02
+    def prepare(self, priming_data, previous_target_data=None, feedback_hoop_function=None, batch_size=256):
         """
         The usual, run this on the initial training data for the encoder
         :param priming_data: a list of (self._n_dims)-dimensional time series [[dim1_data], ...]
@@ -67,13 +63,10 @@
         :return:
         """
         if self._prepared:
-<<<<<<< HEAD
-            raise Exception('You can only call "prepare_encoder" once for a given encoder.')
+            raise Exception('You can only call "prepare" once for a given encoder.')
         else:
             self.setup_nn(previous_target_data)
-=======
-            raise Exception('You can only call "prepare" once for a given encoder.')
->>>>>>> ddef9b02
+
 
         # Convert to array and determine max length:
         for i in range(len(priming_data)):
