--- conflicted
+++ resolved
@@ -25,11 +25,8 @@
         self.models = [LightGBM(self.submodel_stop_after, target, dtype_dict, input_cols, fit_on_dev, use_optuna=False)
                        for _ in range(n_ts_predictions)]
         self.n_ts_predictions = n_ts_predictions  # for time series tasks, how long is the forecast horizon
-<<<<<<< HEAD
         self.supports_proba = False
-=======
         self.stable = True
->>>>>>> 2ecb5e34
 
     def fit(self, ds_arr: List[EncodedDs]) -> None:
         log.info('Started fitting LGBM models for array prediction')
