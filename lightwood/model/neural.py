import time
import inspect
from copy import deepcopy
from typing import Dict, List

import torch
import optuna
import numpy as np
import pandas as pd
from torch import nn
import torch_optimizer as ad_optim
from sklearn.metrics import r2_score
from torch.cuda.amp import GradScaler
from torch.utils.data import DataLoader
from torch.nn.modules.loss import MSELoss
from torch.optim.optimizer import Optimizer

from lightwood.api import dtype
from lightwood.helpers.log import log
from lightwood.api.types import TimeseriesSettings
from lightwood.helpers.torch import LightwoodAutocast
from lightwood.data.encoded_ds import ConcatedEncodedDs, EncodedDs
from lightwood.model.helpers.transform_corss_entropy_loss import TransformCrossEntropyLoss
from lightwood.model.base import BaseModel
from lightwood.model.helpers.ar_net import ArNet
from lightwood.model.helpers.default_net import DefaultNet
from lightwood.encoder.base import BaseEncoder


class Neural(BaseModel):
    model: nn.Module
    dtype_dict: dict
    target: str
    epochs_to_best: int
    fit_on_dev: bool
    supports_proba: bool

    def __init__(self, stop_after: int, target: str, dtype_dict: Dict[str, str], input_cols: List[str], timeseries_settings: TimeseriesSettings, target_encoder: BaseEncoder, net: str, fit_on_dev: bool):
        super().__init__(stop_after)
        self.dtype_dict = dtype_dict
        self.target = target
        self.timeseries_settings = timeseries_settings
        self.target_encoder = target_encoder
        self.epochs_to_best = 0
        self.fit_on_dev = fit_on_dev
        self.net_class = DefaultNet if net == 'DefaultNet' else ArNet
        self.supports_proba = dtype_dict[target] in [dtype.binary, dtype.categorical]

    def _final_tuning(self, data_arr):
        if self.dtype_dict[self.target] in (dtype.integer, dtype.float):
            self.model = self.model.eval()

            acc_dict = {}
            for decode_log in [True, False]:
                self.target_encoder.decode_log = decode_log
                decoded_predictions = []
                decoded_real_values = []
                for data in data_arr:
                    for X, Y in data:
                        X = X.to(self.model.device)
                        Y = Y.to(self.model.device)
                        Yh = self.model(X)

                        Yh = torch.unsqueeze(Yh, 0) if len(Yh.shape) < 2 else Yh
                        Y = torch.unsqueeze(Y, 0) if len(Y.shape) < 2 else Y

                        decoded_predictions.extend(self.target_encoder.decode(Yh))
                        decoded_real_values.extend(self.target_encoder.decode(Y))

                    
                acc_dict[decode_log] = r2_score(decoded_real_values, decoded_predictions)

            if acc_dict[True] > acc_dict[False]:
                self.target_encoder.decode_log = True
            else:
                self.target_encoder.decode_log = False

    def _select_criterion(self) -> torch.nn.Module:
        if self.dtype_dict[self.target] in (dtype.categorical, dtype.binary):
            criterion = TransformCrossEntropyLoss(weight=self.target_encoder.index_weights.to(self.model.device))
        elif self.dtype_dict[self.target] in (dtype.tags):
            criterion = nn.BCEWithLogitsLoss()
        elif self.dtype_dict[self.target] in (dtype.integer, dtype.float, dtype.array) and self.timeseries_settings.is_timeseries:
            criterion = nn.L1Loss()
        elif self.dtype_dict[self.target] in (dtype.integer, dtype.float):
            criterion = MSELoss()
        else:
            criterion = MSELoss()

        return criterion

    def _select_optimizer(self, lr) -> Optimizer:
        if self.timeseries_settings.is_timeseries:
            optimizer = ad_optim.Ranger(self.model.parameters(), lr=lr)
        else:
            optimizer = ad_optim.Ranger(self.model.parameters(), lr=lr, weight_decay=2e-2)

        return optimizer

    def _run_epoch(self, train_dl, criterion, optimizer, scaler) -> float:
        self.model = self.model.train()
        running_losses: List[float] = []
        for i, (X, Y) in enumerate(train_dl):
            X = X.to(self.model.device)
            Y = Y.to(self.model.device)
            with LightwoodAutocast():
                optimizer.zero_grad()
                Yh = self.model(X)
                loss = criterion(Yh, Y)
                if LightwoodAutocast.active:
                    scaler.scale(loss).backward()
                    scaler.step(optimizer)
                    scaler.update()
                else:
                    loss.backward()
                    optimizer.step()
            running_losses.append(loss.item())

        return np.mean(running_losses)

    def _max_fit(self, train_dl, dev_dl, criterion, optimizer, scaler, stop_after, return_model_after):
        started = time.time()
        epochs_to_best = 0
        best_dev_error = pow(2, 32)
        running_errors = []
        best_model = self.model

        for epoch in range(1, return_model_after + 1):
            train_error = self._run_epoch(train_dl, criterion, optimizer, scaler)
            # log.info(f'Train error: {round(train_error,3)}')
            running_errors.append(self._error(dev_dl, criterion))

            if np.isnan(train_error) or np.isnan(running_errors[-1]) or np.isinf(train_error) or np.isinf(running_errors[-1]):
                break

            if best_dev_error > running_errors[-1]:
                best_dev_error = running_errors[-1]
                best_model = deepcopy(self.model)
                epochs_to_best = epoch

            if len(running_errors) >= 5:
                delta_mean = np.mean([running_errors[-i - 1] - running_errors[-i] for i in range(1, len(running_errors[-5:]))])
                if delta_mean <= 0:
                    break
            elif (time.time() - started) > stop_after:
                break
            elif running_errors[-1] < 0.0001 or train_error < 0.0001:
                break

        if np.isnan(best_dev_error):
            best_dev_error = pow(2, 32)
        return best_model, epochs_to_best, best_dev_error

    def _error(self, dev_dl, criterion) -> float:
        self.model = self.model.eval()
        running_losses: List[float] = []
        for X, Y in dev_dl:
            X = X.to(self.model.device)
            Y = Y.to(self.model.device)
            Yh = self.model(X)
            running_losses.append(criterion(Yh, Y).item())
        return np.mean(running_losses)

    # @TODO: Compare partial fitting fully on and fully off on the benchmarks!
    # @TODO: Writeup on the methodology for partial fitting
    def fit(self, ds_arr: List[EncodedDs]) -> None:
        # ConcatedEncodedDs
        train_ds_arr = ds_arr[0:int(len(ds_arr) * 0.9)]
        dev_ds_arr = ds_arr[int(len(ds_arr) * 0.9):]

        scaler = GradScaler()
        self.batch_size = min(200, int(len(ConcatedEncodedDs(ds_arr)) / 10))
        
        time_for_trials = self.stop_after / 2
        nr_trails = 25
        time_per_trial = time_for_trials / nr_trails
        if time_per_trial > 5:
            def objective(trial):
                log.debug(f'Running trial in max {time_per_trial} seconds')
                # For trail options see: https://optuna.readthedocs.io/en/stable/reference/generated/optuna.trial.Trial.html?highlight=suggest_int
                num_hidden = trial.suggest_int('num_hidden', 1, 2)
                lr = trial.suggest_loguniform('lr', 0.0001, 0.1)

                self.model = DefaultNet(
                    input_size=len(ds_arr[0][0][0]),
                    output_size=len(ds_arr[0][0][1]),
                    num_hidden=num_hidden,
                    dropout=0
                )
                optimizer = self._select_optimizer(lr)
                criterion = self._select_criterion()
                
                # @TODO Donwscale based on training time
                train_dl = DataLoader(ConcatedEncodedDs(train_ds_arr[0:int(len(train_ds_arr) * 0.7)]), batch_size=self.batch_size, shuffle=False)
                dev_dl = DataLoader(ConcatedEncodedDs(train_ds_arr[int(len(train_ds_arr) * 0.7):]), batch_size=self.batch_size, shuffle=False)
                try:
                    _, _, best_error = self._max_fit(train_dl, dev_dl, criterion, optimizer, scaler, time_per_trial, 20000)
                except Exception as e:
                    log.error(e)
                    return pow(2, 32)

                return best_error

            log.info('Running hyperparameter search!')
            sampler = optuna.samplers.RandomSampler(seed=len(ds_arr[0][0][0]))
            study = optuna.create_study(direction='minimize', sampler=sampler)
            study.optimize(objective, n_trials=nr_trails)

            log.debug(f'Best trial had a loss of : {study.best_trial.value}')
            log.debug(f'Best trial suggested parameters : {study.best_trial.params.items()}')

            self.num_hidden = study.best_trial.params['num_hidden']
            self.lr = study.best_trial.params['lr']
        else:
            self.num_hidden = 1
            self.lr = 0.0005
        dev_dl = DataLoader(ConcatedEncodedDs(dev_ds_arr), batch_size=self.batch_size, shuffle=False)
        train_dl = DataLoader(ConcatedEncodedDs(train_ds_arr), batch_size=self.batch_size, shuffle=False)

        log.info(f'Found hyperparameters num_hidden:{self.num_hidden} lr:{self.lr}')

        net_kwargs = {'input_size': len(ds_arr[0][0][0]),
                      'output_size': len(ds_arr[0][0][1]),
                      'num_hidden': self.num_hidden,
                      'dropout': 0}

        if self.net_class == ArNet:
            net_kwargs['encoder_span'] = train_ds_arr[0].encoder_spans
            net_kwargs['target_name'] = self.target

        self.model = self.net_class(**net_kwargs)
        optimizer = self._select_optimizer(self.lr)
        criterion = self._select_criterion()

        for subset_itt in (0, 1):
            for subset_idx in range(len(dev_ds_arr)):
                train_dl = DataLoader(ConcatedEncodedDs(train_ds_arr[subset_idx * 9:(subset_idx + 1) * 9]), batch_size=200, shuffle=True)

                optimizer = self._select_optimizer(0.005)
                stop_after = (self.stop_after / 2) * (0.5 + subset_idx * 0.4 / len(dev_ds_arr))

                self.model, epoch_to_best_model, _ = self._max_fit(train_dl, dev_dl, criterion, optimizer, scaler, stop_after / 2, 20000 if subset_itt > 0 else 1)

                self.epochs_to_best += epoch_to_best_model

        # Do a single training run on the test data as well
        if len(ConcatedEncodedDs(dev_ds_arr)) > 0:
            if self.fit_on_dev:
                self.partial_fit(dev_ds_arr, train_ds_arr)
            self._final_tuning(dev_ds_arr)

    def partial_fit(self, train_data: List[EncodedDs], dev_data: List[EncodedDs]) -> None:
        # Based this on how long the initial training loop took, at a low learning rate as to not mock anything up tooo badly
        train_ds = ConcatedEncodedDs(train_data)
        dev_ds = ConcatedEncodedDs(dev_data + train_data)
        train_dl = DataLoader(train_ds, batch_size=self.batch_size, shuffle=True)
        dev_dl = DataLoader(dev_ds, batch_size=self.batch_size, shuffle=True)
        optimizer = self._select_optimizer(self.lr)
        criterion = self._select_criterion()
        scaler = GradScaler()

        self.model, _, _ = self._max_fit(train_dl, dev_dl, criterion, optimizer, scaler, self.stop_after, return_model_after=max(1, int(self.epochs_to_best / 3)))
    
    def __call__(self, ds: EncodedDs, predict_proba: bool = False) -> pd.DataFrame:
        self.model = self.model.eval()
        decoded_predictions: List[object] = []
        all_probs: List[List[float]] = []
        rev_map = {}

        return_proba = predict_proba and 'predict_proba' in inspect.signature(self.target_encoder.decode).parameters
        
        for idx, (X, Y) in enumerate(ds):
            X = X.to(self.model.device)
            Yh = self.model(X)
            Yh = torch.unsqueeze(Yh, 0) if len(Yh.shape) < 2 else Yh

            kwargs = {}
            for dep in self.target_encoder.dependencies:
                kwargs['dependency_data'] = {dep: ds.data_frame.iloc[idx][[dep]].values}

<<<<<<< HEAD
            if return_proba:
                kwargs['predict_proba'] = True
=======
            if predict_proba:
                kwargs['return_raw'] = True
>>>>>>> b801b1a9
                decoded_prediction, probs, rev_map = self.target_encoder.decode(Yh, **kwargs)
                all_probs.append(probs)
            else:
                decoded_prediction = self.target_encoder.decode(Yh, **kwargs)

            if not self.timeseries_settings.is_timeseries or self.timeseries_settings.nr_predictions == 1:
                decoded_predictions.extend(decoded_prediction)
            else:
                decoded_predictions.append(decoded_prediction)

<<<<<<< HEAD
        if return_proba:
            predictions = np.hstack([np.array(all_probs).squeeze(), np.array(decoded_predictions).reshape(-1, 1)])
            cat_labels = [f'__mdb_proba_{label}' for label in rev_map.values()]
            ydf = pd.DataFrame(predictions, columns=cat_labels + ['prediction'])
            ydf[cat_labels] = ydf[cat_labels].astype(float)
        else:
            ydf = pd.DataFrame({'prediction': decoded_predictions})
=======
        ydf = pd.DataFrame({'prediction': decoded_predictions})

        if predict_proba:
            raw_predictions = np.array(all_probs).squeeze()
            for idx, label in enumerate(rev_map.values()):
                ydf[f'__mdb_proba_{label}'] = raw_predictions[:, idx]

>>>>>>> b801b1a9
        return ydf<|MERGE_RESOLUTION|>--- conflicted
+++ resolved
@@ -267,8 +267,6 @@
         all_probs: List[List[float]] = []
         rev_map = {}
 
-        return_proba = predict_proba and 'predict_proba' in inspect.signature(self.target_encoder.decode).parameters
-        
         for idx, (X, Y) in enumerate(ds):
             X = X.to(self.model.device)
             Yh = self.model(X)
@@ -278,13 +276,8 @@
             for dep in self.target_encoder.dependencies:
                 kwargs['dependency_data'] = {dep: ds.data_frame.iloc[idx][[dep]].values}
 
-<<<<<<< HEAD
-            if return_proba:
-                kwargs['predict_proba'] = True
-=======
-            if predict_proba:
+            if predict_proba and self.supports_proba:
                 kwargs['return_raw'] = True
->>>>>>> b801b1a9
                 decoded_prediction, probs, rev_map = self.target_encoder.decode(Yh, **kwargs)
                 all_probs.append(probs)
             else:
@@ -295,21 +288,11 @@
             else:
                 decoded_predictions.append(decoded_prediction)
 
-<<<<<<< HEAD
-        if return_proba:
-            predictions = np.hstack([np.array(all_probs).squeeze(), np.array(decoded_predictions).reshape(-1, 1)])
-            cat_labels = [f'__mdb_proba_{label}' for label in rev_map.values()]
-            ydf = pd.DataFrame(predictions, columns=cat_labels + ['prediction'])
-            ydf[cat_labels] = ydf[cat_labels].astype(float)
-        else:
-            ydf = pd.DataFrame({'prediction': decoded_predictions})
-=======
         ydf = pd.DataFrame({'prediction': decoded_predictions})
 
-        if predict_proba:
+        if predict_proba and self.supports_proba:
             raw_predictions = np.array(all_probs).squeeze()
             for idx, label in enumerate(rev_map.values()):
                 ydf[f'__mdb_proba_{label}'] = raw_predictions[:, idx]
 
->>>>>>> b801b1a9
         return ydf