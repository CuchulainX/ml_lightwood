import time
import inspect
from copy import deepcopy
from typing import Dict, List

import torch
import optuna
import numpy as np
import pandas as pd
from torch import nn
import torch_optimizer as ad_optim
from sklearn.metrics import r2_score
from torch.cuda.amp import GradScaler
from torch.utils.data import DataLoader
from torch.nn.modules.loss import MSELoss
from torch.optim.optimizer import Optimizer

from lightwood.api import dtype
from lightwood.helpers.log import log
from lightwood.api.types import TimeseriesSettings
from lightwood.helpers.torch import LightwoodAutocast
from lightwood.data.encoded_ds import ConcatedEncodedDs, EncodedDs
from lightwood.model.helpers.transform_corss_entropy_loss import TransformCrossEntropyLoss
from lightwood.model.base import BaseModel
from lightwood.model.helpers.ar_net import ArNet
from lightwood.model.helpers.default_net import DefaultNet
from lightwood.encoder.base import BaseEncoder


class Neural(BaseModel):
    model: nn.Module
    dtype_dict: dict
    target: str
    epochs_to_best: int
    fit_on_dev: bool
    supports_proba: bool

    def __init__(self, stop_after: int, target: str, dtype_dict: Dict[str, str], input_cols: List[str], timeseries_settings: TimeseriesSettings, target_encoder: BaseEncoder, net: str, fit_on_dev: bool, search_hyperparameters: bool):
        super().__init__(stop_after)
        self.dtype_dict = dtype_dict
        self.target = target
        self.timeseries_settings = timeseries_settings
        self.target_encoder = target_encoder
        self.epochs_to_best = 0
        self.fit_on_dev = fit_on_dev
        self.net_class = DefaultNet if net == 'DefaultNet' else ArNet
        self.supports_proba = dtype_dict[target] in [dtype.binary, dtype.categorical]
        self.search_hyperparameters = search_hyperparameters
        self.stable = True

    def _final_tuning(self, data_arr):
        if self.dtype_dict[self.target] in (dtype.integer, dtype.float):
            self.model = self.model.eval()

            acc_dict = {}
            for decode_log in [True, False]:
                self.target_encoder.decode_log = decode_log
                decoded_predictions = []
                decoded_real_values = []
                for data in data_arr:
                    for X, Y in data:
                        X = X.to(self.model.device)
                        Y = Y.to(self.model.device)
                        Yh = self.model(X)

                        Yh = torch.unsqueeze(Yh, 0) if len(Yh.shape) < 2 else Yh
                        Y = torch.unsqueeze(Y, 0) if len(Y.shape) < 2 else Y

                        decoded_predictions.extend(self.target_encoder.decode(Yh))
                        decoded_real_values.extend(self.target_encoder.decode(Y))

                    
                acc_dict[decode_log] = r2_score(decoded_real_values, decoded_predictions)

            self.target_encoder.decode_log = acc_dict[True] > acc_dict[False]

    def _select_criterion(self) -> torch.nn.Module:
        if self.dtype_dict[self.target] in (dtype.categorical, dtype.binary):
            criterion = TransformCrossEntropyLoss(weight=self.target_encoder.index_weights.to(self.model.device))
        elif self.dtype_dict[self.target] in (dtype.tags):
            criterion = nn.BCEWithLogitsLoss()
        elif self.dtype_dict[self.target] in (dtype.integer, dtype.float, dtype.array) and self.timeseries_settings.is_timeseries:
            criterion = nn.L1Loss()
        elif self.dtype_dict[self.target] in (dtype.integer, dtype.float):
            criterion = MSELoss()
        else:
            criterion = MSELoss()

        return criterion

    def _select_optimizer(self) -> Optimizer:
        # ad_optim.Ranger
        # torch.optim.AdamW
        if self.timeseries_settings.is_timeseries:
            optimizer = ad_optim.Ranger(self.model.parameters(), lr=self.lr)
        else:
            optimizer = ad_optim.Ranger(self.model.parameters(), lr=self.lr, weight_decay=2e-2)

        return optimizer

    def _find_lr(self, dl):
        optimizer = self._select_optimizer()
        criterion = self._select_criterion()
        scaler = GradScaler()

        running_losses: List[float] = []
        cum_loss = 0
        lr_log = []
        best_model = self.model
        stop = False
        batches = 0
        for epoch in range(1, 101): 
            if stop:
                break

            for i, (X, Y) in enumerate(dl):
                if stop:
                    break
                
                batches += len(X)
                X = X.to(self.model.device)
                Y = Y.to(self.model.device)
                with LightwoodAutocast():
                    optimizer.zero_grad()
                    Yh = self.model(X)
                    loss = criterion(Yh, Y)
                    if LightwoodAutocast.active:
                        scaler.scale(loss).backward()
                        scaler.step(optimizer)
                        scaler.update()
                    else:
                        loss.backward()
                        optimizer.step()              
                cum_loss += loss.item()

                # Account for ranger lookahead update
                if (i+1)*epoch % 6:
                    batches = 0
                    lr = optimizer.param_groups[0]['lr']
                    log.info(f'Loss of {cum_loss} with learning rate {lr}')
                    running_losses.append(cum_loss)
                    lr_log.append(lr)
                    cum_loss = 0
                    if len(running_losses) < 2 or np.mean(running_losses[:-1]) > np.mean(running_losses):
                        optimizer.param_groups[0]['lr'] = lr * 1.4
                        # Time saving since we don't have to start training fresh
                        best_model = deepcopy(self.model)
                    else:
                        stop = True    

        best_loss_lr = lr_log[np.argmin(running_losses)]
        lr = best_loss_lr
        log.info(f'Found learning rate of: {lr}')
        return lr, best_model

    def _max_fit(self, train_dl, dev_dl, criterion, optimizer, scaler, stop_after, return_model_after):
        started = time.time()
        epochs_to_best = 0
        best_dev_error = pow(2, 32)
        running_errors = []
        best_model = self.model

        for epoch in range(1, return_model_after + 1):
            self.model = self.model.train()
            running_losses: List[float] = []
            for i, (X, Y) in enumerate(train_dl):
                X = X.to(self.model.device)
                Y = Y.to(self.model.device)
                with LightwoodAutocast():
                    optimizer.zero_grad()
                    Yh = self.model(X)
                    loss = criterion(Yh, Y)
                    if LightwoodAutocast.active:
                        scaler.scale(loss).backward()
                        scaler.step(optimizer)
                        scaler.update()
                    else:
                        loss.backward()
                        optimizer.step()
                
                running_losses.append(loss.item())

            train_error = np.mean(running_losses)

            running_errors.append(self._error(dev_dl, criterion))

            if np.isnan(train_error) or np.isnan(running_errors[-1]) or np.isinf(train_error) or np.isinf(running_errors[-1]):
                break

            if best_dev_error > running_errors[-1]:
                best_dev_error = running_errors[-1]
                best_model = deepcopy(self.model)
                epochs_to_best = epoch

            if len(running_errors) >= 5:
                delta_mean = np.mean([running_errors[-i - 1] - running_errors[-i] for i in range(1, len(running_errors[-5:]))])
                if delta_mean <= 0:
                    break
            elif (time.time() - started) > stop_after:
                break
            elif running_errors[-1] < 0.0001 or train_error < 0.0001:
                break

        if np.isnan(best_dev_error):
            best_dev_error = pow(2, 32)
        return best_model, epochs_to_best, best_dev_error

    def _error(self, dev_dl, criterion) -> float:
        self.model = self.model.eval()
        running_losses: List[float] = []
        with torch.no_grad():
            for X, Y in dev_dl:
                X = X.to(self.model.device)
                Y = Y.to(self.model.device)
                Yh = self.model(X)
                running_losses.append(criterion(Yh, Y).item())
            return np.mean(running_losses)
 
    def _init_net(self, ds_arr: List[EncodedDs]):
        net_kwargs = {'input_size': len(ds_arr[0][0][0]),
                      'output_size': len(ds_arr[0][0][1]),
                      'num_hidden': self.num_hidden,
                      'dropout': 0}

        if self.net_class == ArNet:
            net_kwargs['encoder_span'] = ds_arr[0].encoder_spans
            net_kwargs['target_name'] = self.target

        self.model = self.net_class(**net_kwargs)

    '''
    Optuna optimization
    def _optimize(self, ds_arr: List[EncodedDs]):
        scaler = GradScaler()
        
        trails_started = time.time()
        nr_trails = 25
        time_per_trial = self.stop_after / (2 * nr_trails)
        if time_per_trial > 5:
            def objective(trial):
                log.debug(f'Running trial in max {time_per_trial} seconds')
                # For trail options see: https://optuna.readthedocs.io/en/stable/reference/generated/optuna.trial.Trial.html?highlight=suggest_int
                self.num_hidden = trial.suggest_int('num_hidden', 1, 2)
                lr = trial.suggest_loguniform('lr', 0.0001, 0.1)

                self._init_net(ds_arr)
                optimizer = self._select_optimizer(lr)
                criterion = self._select_criterion()
                
                # @TODO Donwscale based on training time
                train_dl = DataLoader(ConcatedEncodedDs(ds_arr[0:int(len(ds_arr) * 0.7)]), batch_size=self.batch_size, shuffle=False)
                dev_dl = DataLoader(ConcatedEncodedDs(ds_arr[int(len(ds_arr) * 0.7):]), batch_size=self.batch_size, shuffle=False)
                try:
                    _, _, best_error = self._max_fit(train_dl, dev_dl, criterion, optimizer, scaler, time_per_trial, 20000)
                except Exception as e:
                    log.error(e)
                    return pow(2, 32)

                return best_error

            log.info('Running hyperparameter search!')
            sampler = optuna.samplers.RandomSampler(seed=len(ds_arr[0][0][0]))
            study = optuna.create_study(direction='minimize', sampler=sampler)
            study.optimize(objective, n_trials=nr_trails)

            log.debug(f'Best trial had a loss of : {study.best_trial.value}')
            log.debug(f'Best trial suggested parameters : {study.best_trial.params.items()}')
            self.stop_after = self.stop_after - (time.time() - trails_started)

            self.num_hidden = study.best_trial.params['num_hidden']
            self.lr = study.best_trial.params['lr']
        else:
            self.num_hidden = 1
            self.lr = 0.0005
        '''

    # @TODO: Compare partial fitting fully on and fully off on the benchmarks!
    # @TODO: Writeup on the methodology for partial fitting
    def fit(self, ds_arr: List[EncodedDs]) -> None:
        # ConcatedEncodedDs
        train_ds_arr = ds_arr[0:int(len(ds_arr) * 0.9)]
        dev_ds_arr = ds_arr[int(len(ds_arr) * 0.9):]

        con_train_ds = ConcatedEncodedDs(train_ds_arr)
        con_test_ds = ConcatedEncodedDs(dev_ds_arr)
        self.batch_size = min(200, int(len(con_train_ds) / 10))
        self.batch_size = max(40, self.batch_size)

        dev_dl = DataLoader(con_test_ds, batch_size=self.batch_size, shuffle=False)
        train_dl = DataLoader(con_train_ds, batch_size=self.batch_size, shuffle=False)

        self.lr = 1e-4
        self.num_hidden = 1

        # Find learning rate
        # keep the weights
        self._init_net(ds_arr)
        self.lr, self.model = self._find_lr(train_dl)

        # Keep on training
        optimizer = self._select_optimizer()
        criterion = self._select_criterion()
        scaler = GradScaler()

        for subset_itt in (0, 1):
            for subset_idx in range(len(dev_ds_arr)):
                train_dl = DataLoader(ConcatedEncodedDs(train_ds_arr[subset_idx * 9:(subset_idx + 1) * 9]), batch_size=200, shuffle=True)

                stop_after = self.stop_after / 4

                self.model, epoch_to_best_model, err = self._max_fit(train_dl, dev_dl, criterion, optimizer, scaler, stop_after / 2, 20000 if subset_itt > 0 else 1)

                self.epochs_to_best += epoch_to_best_model

        if len(con_test_ds) > 0:
            if self.fit_on_dev:
                self.partial_fit(dev_ds_arr, train_ds_arr)
            self._final_tuning(dev_ds_arr)

    def partial_fit(self, train_data: List[EncodedDs], dev_data: List[EncodedDs]) -> None:
        # Based this on how long the initial training loop took, at a low learning rate as to not mock anything up tooo badly
        train_ds = ConcatedEncodedDs(train_data)
        dev_ds = ConcatedEncodedDs(dev_data + train_data)
        train_dl = DataLoader(train_ds, batch_size=self.batch_size, shuffle=True)
        dev_dl = DataLoader(dev_ds, batch_size=self.batch_size, shuffle=True)
        optimizer = self._select_optimizer()
        criterion = self._select_criterion()
        scaler = GradScaler()

        self.model, _, _ = self._max_fit(train_dl, dev_dl, criterion, optimizer, scaler, self.stop_after, max(1, int(self.epochs_to_best / 3)))
    
    def __call__(self, ds: EncodedDs, predict_proba: bool = False) -> pd.DataFrame:
        self.model = self.model.eval()
        decoded_predictions: List[object] = []
        all_probs: List[List[float]] = []
        rev_map = {}
<<<<<<< HEAD

        for idx, (X, Y) in enumerate(ds):
            X = X.to(self.model.device)
            Yh = self.model(X)
            Yh = torch.unsqueeze(Yh, 0) if len(Yh.shape) < 2 else Yh
=======
>>>>>>> 88bac51a

        with torch.no_grad():
            for idx, (X, Y) in enumerate(ds):
                X = X.to(self.model.device)
                Yh = self.model(X)
                Yh = torch.unsqueeze(Yh, 0) if len(Yh.shape) < 2 else Yh

<<<<<<< HEAD
            if predict_proba and self.supports_proba:
                kwargs['return_raw'] = True
                decoded_prediction, probs, rev_map = self.target_encoder.decode(Yh, **kwargs)
                all_probs.append(probs)
            else:
                decoded_prediction = self.target_encoder.decode(Yh, **kwargs)
=======
                kwargs = {}
                for dep in self.target_encoder.dependencies:
                    kwargs['dependency_data'] = {dep: ds.data_frame.iloc[idx][[dep]].values}

                if predict_proba:
                    kwargs['return_raw'] = True
                    decoded_prediction, probs, rev_map = self.target_encoder.decode(Yh, **kwargs)
                    all_probs.append(probs)
                else:
                    decoded_prediction = self.target_encoder.decode(Yh, **kwargs)
>>>>>>> 88bac51a

                if not self.timeseries_settings.is_timeseries or self.timeseries_settings.nr_predictions == 1:
                    decoded_predictions.extend(decoded_prediction)
                else:
                    decoded_predictions.append(decoded_prediction)

            ydf = pd.DataFrame({'prediction': decoded_predictions})

<<<<<<< HEAD
        if predict_proba and self.supports_proba:
            raw_predictions = np.array(all_probs).squeeze()
            for idx, label in enumerate(rev_map.values()):
                ydf[f'__mdb_proba_{label}'] = raw_predictions[:, idx]
=======
            if predict_proba:
                raw_predictions = np.array(all_probs).squeeze()
                for idx, label in enumerate(rev_map.values()):
                    ydf[f'__mdb_proba_{label}'] = raw_predictions[:, idx]
>>>>>>> 88bac51a

            return ydf<|MERGE_RESOLUTION|>--- conflicted
+++ resolved
@@ -334,14 +334,6 @@
         decoded_predictions: List[object] = []
         all_probs: List[List[float]] = []
         rev_map = {}
-<<<<<<< HEAD
-
-        for idx, (X, Y) in enumerate(ds):
-            X = X.to(self.model.device)
-            Yh = self.model(X)
-            Yh = torch.unsqueeze(Yh, 0) if len(Yh.shape) < 2 else Yh
-=======
->>>>>>> 88bac51a
 
         with torch.no_grad():
             for idx, (X, Y) in enumerate(ds):
@@ -349,25 +341,16 @@
                 Yh = self.model(X)
                 Yh = torch.unsqueeze(Yh, 0) if len(Yh.shape) < 2 else Yh
 
-<<<<<<< HEAD
-            if predict_proba and self.supports_proba:
-                kwargs['return_raw'] = True
-                decoded_prediction, probs, rev_map = self.target_encoder.decode(Yh, **kwargs)
-                all_probs.append(probs)
-            else:
-                decoded_prediction = self.target_encoder.decode(Yh, **kwargs)
-=======
                 kwargs = {}
                 for dep in self.target_encoder.dependencies:
                     kwargs['dependency_data'] = {dep: ds.data_frame.iloc[idx][[dep]].values}
 
-                if predict_proba:
+                if predict_proba and self.supports_proba:
                     kwargs['return_raw'] = True
                     decoded_prediction, probs, rev_map = self.target_encoder.decode(Yh, **kwargs)
                     all_probs.append(probs)
                 else:
                     decoded_prediction = self.target_encoder.decode(Yh, **kwargs)
->>>>>>> 88bac51a
 
                 if not self.timeseries_settings.is_timeseries or self.timeseries_settings.nr_predictions == 1:
                     decoded_predictions.extend(decoded_prediction)
@@ -376,16 +359,9 @@
 
             ydf = pd.DataFrame({'prediction': decoded_predictions})
 
-<<<<<<< HEAD
-        if predict_proba and self.supports_proba:
-            raw_predictions = np.array(all_probs).squeeze()
-            for idx, label in enumerate(rev_map.values()):
-                ydf[f'__mdb_proba_{label}'] = raw_predictions[:, idx]
-=======
-            if predict_proba:
+            if predict_proba and self.supports_proba:
                 raw_predictions = np.array(all_probs).squeeze()
                 for idx, label in enumerate(rev_map.values()):
                     ydf[f'__mdb_proba_{label}'] = raw_predictions[:, idx]
->>>>>>> 88bac51a
 
             return ydf