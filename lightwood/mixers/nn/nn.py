--- conflicted
+++ resolved
@@ -336,11 +336,6 @@
                     awareness_loss = self.awareness_criterion(awareness, real_loss)
 
                     total_loss = self.loss_combination_operator(awareness_loss, loss)
-<<<<<<< HEAD
-                    running_loss += total_loss.item()
-
-=======
->>>>>>> bf23626d
                 else:
                     total_loss = loss
 
