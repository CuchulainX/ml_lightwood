import copy
import logging
import random
import time

import torch
from torch.utils.data import DataLoader
import numpy as np
import gc
import operator

from lightwood.mixers.helpers.default_net import DefaultNet
from lightwood.mixers.helpers.transformer import Transformer
from lightwood.mixers.helpers.ranger import Ranger
from lightwood.mixers.helpers.quantile_loss import QuantileLoss
from lightwood.mixers.helpers.transform_corss_entropy_loss import TransformCrossEntropyLoss
from lightwood.config.config import CONFIG
from lightwood.constants.lightwood import COLUMN_DATA_TYPES

class NnMixer:
    def __init__(self, dynamic_parameters, config=None):
        self.config = config
        self.out_types = None
        self.net = None
        self.optimizer = None
        self.input_column_names = None
        self.output_column_names = None
        self.transformer = None
        self.encoders = None
        self.optimizer_class = None
        self.optimizer_args = None
        self.criterion_arr = None
        self.unreduced_criterion_arr = None

        self.batch_size = 200
        self.epochs = 120000

        self.nn_class = DefaultNet
        self.dynamic_parameters = dynamic_parameters
        self.awareness_criterion = None
        self.start_selfaware_training = False
        self.stop_selfaware_training = False
        self.is_selfaware = False
        self.last_unaware_net = False

        self.max_confidence_per_output = []
        self.monitor = None
        self.quantiles = [0.5,  0.02,0.98,  0.005,0.995,  0.05,0.95,  0.1,0.9,  0.2,0.8]
        self.quantiles_pair = [5,6]

        for k in CONFIG.MONITORING:
            if CONFIG.MONITORING[k]:
                from lightwood.mixers.helpers.debugging import TrainingMonitor
                self.monitor = TrainingMonitor()
                break

        self.total_iterations = 0

        self._nonpersistent = {
            'sampler': None
        }

    def build_confidence_normalization_data(self, ds, subset_id=None):
        """
        :param ds:
        :return:
        """
        self.net = self.net.eval()

        ds.encoders = self.encoders
        ds.transformer = self.transformer

        data_loader = DataLoader(ds, batch_size=self.batch_size, shuffle=True, num_workers=0)

        loss_confidence_arr = []

        for i, data in enumerate(data_loader, 0):
            inputs, labels = data
            inputs = inputs.to(self.net.device)
            labels = labels.to(self.net.device)

            with torch.no_grad():
                if self.is_selfaware:
                    outputs, awareness = self.net(inputs)
                else:
                    outputs = self.net(inputs)

            loss = None
            for k, criterion in enumerate(self.criterion_arr):
                if len(loss_confidence_arr) <= k:
                    loss_confidence_arr.append([])
                    self.max_confidence_per_output.append(None)

                try:
                    confidences = criterion.estimate_confidence(outputs[:,ds.out_indexes[k][0]:ds.out_indexes[k][1]])
                    loss_confidence_arr[k].extend(confidences)
                except:
                    pass

        for k, _ in enumerate(self.criterion_arr):
            if len(loss_confidence_arr[k]) > 0:
                loss_confidence_arr[k] = np.array(loss_confidence_arr[k])
                nf_pct = np.percentile(loss_confidence_arr[k], 95)

                losses_bellow_95th_percentile = loss_confidence_arr[k][loss_confidence_arr[k] < nf_pct]
                if len(losses_bellow_95th_percentile) < 1:
                    losses_bellow_95th_percentile = loss_confidence_arr[k]

                self.max_confidence_per_output[k] = max(losses_bellow_95th_percentile)

        return True

<<<<<<< HEAD
    def fit(self, ds=None, callback=None):
        ret = 0
        for i in self.iter_fit(ds):
            ret = i
        self.encoders = ds.encoders
        return ret
=======
    def fit(self, train_ds, test_ds=None, callback=None, stop_training_after_seconds=None, eval_every_x_epochs=None):
        started = time.time()
        log_reasure = time.time()
        first_run = True
        stop_training = False

        for subset_iteration in [1, 2]:
            if stop_training:
                break
            subset_id_arr =  [*train_ds.subsets.keys()]
            for subset_id in subset_id_arr:
                started_subset = time.time()
                if stop_training:
                    break

                subset_train_ds = train_ds.subsets[subset_id]
                subset_test_ds = test_ds.subsets[subset_id]

                lowest_error = None
                last_test_error = None
                last_subset_test_error = None
                test_error_delta_buff = []
                subset_test_error_delta_buff = []
                best_model = None
                best_selfaware_model = None
                quantile_adjustment_attempts = 0

                #iterate over the iter_fit and see what the epoch and mixer error is
                for epoch, training_error in enumerate(self.iter_fit(subset_train_ds, initialize=first_run, subset_id=subset_id)):
                    first_run = False

                    # Log this every now and then so that the user knows it's running
                    if (int(time.time()) - log_reasure) > 30:
                        log_reasure = time.time()
                        logging.info(f'Lightwood training, iteration {epoch}, training error {training_error}')


                    # Prime the model on each subset for a bit
                    if subset_iteration == 1:
                        break

                    # Once the training error is getting smaller, enable dropout to teach the network to predict without certain features
                    if subset_iteration > 1 and training_error < 0.4 and not train_ds.enable_dropout:
                        eval_every_x_epochs = max(1, int(eval_every_x_epochs/2) )
                        logging.info('Enabled dropout !')
                        train_ds.enable_dropout = True
                        lowest_error = None
                        last_test_error = None
                        last_subset_test_error = None
                        test_error_delta_buff = []
                        subset_test_error_delta_buff = []
                        continue

                    # If the selfaware network isn't able to train, go back to the original network
                    if subset_iteration > 1 and (np.isnan(training_error) or np.isinf(training_error) or training_error > pow(10,5)) and not self.stop_selfaware_training:
                        self.start_selfaware_training = False
                        self.stop_selfaware_training = True
                        lowest_error = None
                        last_test_error = None
                        last_subset_test_error = None
                        test_error_delta_buff = []
                        subset_test_error_delta_buff = []
                        continue

                    # Once we are past the priming/warmup period, start training the selfaware network
                    if subset_iteration > 1 and not self.is_selfaware and self.config['mixer']['selfaware'] and not self.stop_selfaware_training and training_error < 0.35:
                        logging.info('Started selfaware training !')
                        self.start_selfaware_training = True
                        lowest_error = None
                        last_test_error = None
                        last_subset_test_error = None
                        test_error_delta_buff = []
                        subset_test_error_delta_buff = []
                        continue

                    # Adjust the values for the quantiles
                    if subset_iteration > 1 and epoch % (eval_every_x_epochs/2) == 0 and quantile_adjustment_attempts < 10:
                        self.evaluate_quantiles(test_ds)
                        quantile_adjustment_attempts += 1

                    if epoch % eval_every_x_epochs == 0:
                        test_error = self.error(test_ds)
                        subset_test_error = self.error(subset_test_ds, subset_id=subset_id)
                        logging.info(f'Subtest test error: {subset_test_error} on subset {subset_id}, overall test error: {test_error}')

                        if lowest_error is None or test_error < lowest_error:
                            lowest_error = test_error
                            if self.is_selfaware:
                                best_selfaware_model = self.get_model_copy()
                            else:
                                best_model = self.get_model_copy()

                        if last_subset_test_error is None:
                            pass
                        else:
                            subset_test_error_delta_buff.append(last_subset_test_error - subset_test_error)

                        last_subset_test_error = subset_test_error

                        if last_test_error is None:
                            pass
                        else:
                            test_error_delta_buff.append(last_test_error - test_error)

                        last_test_error = test_error

                        delta_mean = np.mean(test_error_delta_buff[-5:])
                        subset_delta_mean = np.mean(subset_test_error_delta_buff[-5:])

                        if callback is not None:
                            callback(epoch, training_error, test_error, delta_mean)

                        # Stop if we're past the time limit allocated for training
                        if (time.time() - started) > stop_training_after_seconds:
                            stop_training = True

                        # If the trauining subset is overfitting on it's associated testing subset
                        if (subset_delta_mean <= 0 and len(subset_test_error_delta_buff) > 4) or (time.time() - started_subset) > stop_training_after_seconds/len(train_ds.subsets.keys()):
                            logging.info('Finished fitting on {subset_id} of {no_subsets} subset'.format(subset_id=subset_id, no_subsets=len(train_ds.subsets.keys())))

                            if self.is_selfaware:
                                if best_selfaware_model is not None:
                                    self.update_model(best_selfaware_model)
                            else:
                                self.update_model(best_model)


                            if subset_id == subset_id_arr[-1]:
                                stop_training = True
                            elif not stop_training:
                                break

                        if stop_training:
                            if self.is_selfaware:
                                self.update_model(best_selfaware_model)
                            else:
                                self.update_model(best_model)
                            logging.info('Finished training model !')
                            break
>>>>>>> 7b8ff788

    def predict(self, when_data_source, include_encoded_predictions=False):
        """
        :param when_data_source:
        :return:
        """
        when_data_source.transformer = self.transformer
        when_data_source.encoders = self.encoders
        _, _ = when_data_source[0]

        data_loader = DataLoader(when_data_source, batch_size=self.batch_size, shuffle=False, num_workers=0)

        # set model into evaluation mode in order to skip things such as Dropout
        self.net = self.net.eval()

        outputs = []
        awareness_arr = []
        loss_confidence_arr = [[]] * len(when_data_source.out_indexes)

        for i, data in enumerate(data_loader, 0):
            inputs, _ = data
            inputs = inputs.to(self.net.device)

            with torch.no_grad():
                if self.is_selfaware:
                    output, awareness = self.net(inputs)
                    awareness = awareness.to('cpu')
                    awareness_arr.extend(awareness.tolist())
                else:
                    output = self.net(inputs)
                    awareness_arr = None

                for k, criterion in enumerate(self.criterion_arr):
                    try:
                        max_conf = 1
                        if len(self.max_confidence_per_output) >= (k - 1) and self.max_confidence_per_output[k] is not None:
                            max_conf = self.max_confidence_per_output[k]

                        confidences = criterion.estimate_confidence(output[:,when_data_source.out_indexes[k][0]:when_data_source.out_indexes[k][1]], max_conf)
                        loss_confidence_arr[k].extend(confidences)
                    except Exception as e:
                        loss_confidence_arr[k] = None

                output = output.to('cpu')

            outputs.extend(output)

        output_trasnformed_vectors = {}
        confidence_trasnformed_vectors = {}

        for i in range(len(outputs)):
            output_vector = outputs[i]
            transformed_output_vectors = when_data_source.transformer.revert(
                output_vector, feature_set='output_features')
            for feature in transformed_output_vectors:
                if feature not in output_trasnformed_vectors:
                    output_trasnformed_vectors[feature] = []
                output_trasnformed_vectors[feature] += [transformed_output_vectors[feature]]

        predictions = {}
        for k, output_column in enumerate(list(output_trasnformed_vectors.keys())):
            decoded_predictions = when_data_source.get_decoded_column_data(
                output_column,
                when_data_source.encoders[output_column]._pytorch_wrapper(output_trasnformed_vectors[output_column])
            )

            if self.out_types[k] in (COLUMN_DATA_TYPES.NUMERIC):
                predictions[output_column] = {
                    'predictions': [x[0] for x in decoded_predictions]
                    ,'confidence_range': [[x[self.quantiles_pair[0]],x[self.quantiles_pair[1]]] for x in decoded_predictions]
                    ,'quantile_confidences': [self.quantiles[self.quantiles_pair[1]] - self.quantiles[self.quantiles_pair[0]] for x in decoded_predictions]}
            else:
                predictions[output_column] = {'predictions': decoded_predictions}

            if awareness_arr is not None:
                predictions[output_column]['selfaware_confidences'] = [1/abs(x[k]) if x[k] != 0 else 1/0.000001 for x in awareness_arr]

            if loss_confidence_arr[k] is not None:
                predictions[output_column]['loss_confidences'] = loss_confidence_arr[k]

            if include_encoded_predictions:
                predictions[output_column]['encoded_predictions'] = output_trasnformed_vectors[output_column]

        logging.info('Model predictions and decoding completed')

        return predictions

    def overall_certainty(self):
        """
        return an estimate of how certain is the model about the overall predictions,
        in this case its a measurement of how much did the variance of all the weights distributions
        reduced from its initial distribution
        :return:
        """
        if hasattr(self.net, 'calculate_overall_certainty'):
            return self.net.calculate_overall_certainty()
        else:
            return -1

    def error(self, ds, subset_id=None):
        """
        :param ds:
        :return:
        """
        self.net = self.net.eval()

        ds.encoders = self.encoders
        ds.transformer = self.transformer

        if self._nonpersistent['sampler'] is None:
            data_loader = DataLoader(ds, batch_size=self.batch_size, sampler=self._nonpersistent['sampler'], num_workers=0)
        else:
            data_loader = DataLoader(ds, batch_size=self.batch_size, shuffle=True, num_workers=0)

        running_loss = 0.0
        error = 0

        for i, data in enumerate(data_loader, 0):
            inputs, labels = data
            inputs = inputs.to(self.net.device)
            labels = labels.to(self.net.device)

            with torch.no_grad():
                if self.is_selfaware:
                    outputs, awareness = self.net(inputs)
                else:
                    outputs = self.net(inputs)

            loss = None
            for k, criterion in enumerate(self.criterion_arr):
                target_loss = criterion(outputs[:,ds.out_indexes[k][0]:ds.out_indexes[k][1]], labels[:,ds.out_indexes[k][0]:ds.out_indexes[k][1]])

                if loss is None:
                    loss = target_loss
                else:
                    loss += target_loss

            running_loss += loss.item()
            error = running_loss / (i + 1)

        if CONFIG.MONITORING['epoch_loss']:
            self.monitor.plot_loss(error, self.total_iterations, 'Test Epoch Error')
            self.monitor.plot_loss(error, self.total_iterations, f'Test Epoch Error - Subset {subset_id}')

        self.net = self.net.train()

        return error

    def evaluate_quantiles(self, ds):
        self.net = self.net.eval()

        if self._nonpersistent['sampler'] is None:
            data_loader = DataLoader(ds, batch_size=self.batch_size, sampler=self._nonpersistent['sampler'], num_workers=0)
        else:
            data_loader = DataLoader(ds, batch_size=self.batch_size, shuffle=True, num_workers=0)


        quantile_errors = {}
        quantile_mean_diff = {}

        for i, data in enumerate(data_loader, 0):
            inputs, labels = data
            inputs = inputs.to(self.net.device)
            labels = labels.to(self.net.device)

            with torch.no_grad():
                if self.is_selfaware:
                    outputs, awareness = self.net(inputs)
                else:
                    outputs = self.net(inputs)

            for k, criterion in enumerate(self.criterion_arr):
                if type(criterion) == QuantileLoss:
                    target_loss = criterion(outputs[:,ds.out_indexes[k][0]:ds.out_indexes[k][1]], labels[:,ds.out_indexes[k][0]:ds.out_indexes[k][1]])

                    if k not in quantile_errors:
                        quantile_errors[k] = []
                        quantile_mean_diff[k] = []

                    quantile_errors[k].append(float(target_loss.item()))

                    quantile_prediction = outputs[:,ds.out_indexes[k][0]:ds.out_indexes[k][1]]

                    lg_start = self.quantiles_pair[0] * 2 + 2
                    lg_end =  self.quantiles_pair[1] * 2 + 2
                    li_start = self.quantiles_pair[0] * 2 + 3
                    li_end = self.quantiles_pair[1] * 2 + 3
                    if ds.encoders[self.output_column_names[k]].decode_log == True:
                        diff = (quantile_prediction[lg_end] - quantile_prediction[lg_start])/quantile_prediction[lg_end]
                    else:
                        diff = (quantile_prediction[li_end] - quantile_prediction[li_start])/quantile_prediction[li_end]

                    diff = float(diff.mean())
                    quantile_mean_diff[k].append((diff if diff > 0 else 1))

        for k in quantile_errors:
            loss_avg = sum(quantile_errors[k])/len(quantile_errors[k])
            diff_avg = sum(quantile_mean_diff[k])/len(quantile_mean_diff[k])

            if loss_avg > 1 and diff_avg > 0.4 and self.quantiles[1] < 0.4 and self.quantiles_pair[1] < 10:
                self.quantiles_pair[0] += 2
                self.quantiles_pair[1] += 2
            elif loss_avg < 0.2 and diff_avg < 0.1 and self.quantiles[1] < 0.99 and self.quantiles_pair[1] > 2:
                self.quantiles_pair[0] -= 2
                self.quantiles_pair[1] -= 2

            self.criterion_arr[k] = QuantileLoss(quantiles=self.quantiles)

    def get_model_copy(self):
        """
        get the actual mixer model
        :return: self.net
        """
        self.optimizer.zero_grad()
        return copy.deepcopy(self.net)

    def update_model(self, model):
        """
        replace the current model with a model object
        :param model: a model object
        :return: None
        """

        self.net = model

        if 'cuda' in str(self.net.device):
            torch.cuda.empty_cache()
        self.optimizer.zero_grad()
        self.optimizer = self.optimizer_class(self.net.parameters(), **self.optimizer_args)

    def fit_data_source(self, ds):
        self.input_column_names = self.input_column_names \
            if self.input_column_names is not None else ds.get_feature_names('input_features')
        self.output_column_names = self.output_column_names \
            if self.output_column_names is not None else ds.get_feature_names('output_features')

        self.out_types = ds.out_types
        for n, out_type in enumerate(self.out_types):
            if out_type == COLUMN_DATA_TYPES.NUMERIC:
                ds.encoders[self.output_column_names[n]].extra_outputs = len(self.quantiles) - 1

        transformer_already_initialized = False
        try:
            if len(list(ds.transformer.feature_len_map.keys())) > 0:
                transformer_already_initialized = True
        except:
            pass

        if not transformer_already_initialized:
            ds.transformer = Transformer(self.input_column_names, self.output_column_names)

        self.encoders = ds.encoders
        self.transformer = ds.transformer

    def iter_fit(self, ds, initialize=True, subset_id=None):
        """
        :param ds:
        :return:
        """
        if initialize:
            self.fit_data_source(ds)

            input_sample, output_sample = ds[0]

            self.net = self.nn_class(self.dynamic_parameters, input_size=len(input_sample), output_size=len(output_sample), nr_outputs=len(self.out_types), selfaware=False, deterministic=self.config['mixer']['deterministic'])
            self.net = self.net.train()

            if self.batch_size < self.net.available_devices:
                self.batch_size = self.net.available_devices

            self.awareness_criterion = torch.nn.MSELoss()

            if self.criterion_arr is None:
                self.criterion_arr = []
                self.unreduced_criterion_arr = []
                if ds.output_weights is not None and ds.output_weights is not False:
                    output_weights = torch.Tensor(ds.output_weights).to(self.net.device)
                else:
                    output_weights = None
                for output_type in self.out_types:
                    if output_type in (COLUMN_DATA_TYPES.CATEGORICAL):
                        self.criterion_arr.append(TransformCrossEntropyLoss(weight=output_weights))
                        self.unreduced_criterion_arr.append(TransformCrossEntropyLoss(weight=output_weights,reduce=False))
                    elif output_type in (COLUMN_DATA_TYPES.NUMERIC):
                        self.criterion_arr.append(QuantileLoss(quantiles=self.quantiles))
                        self.unreduced_criterion_arr.append(QuantileLoss(quantiles=self.quantiles, reduce=False))
                    else:
                        self.criterion_arr.append(torch.nn.MSELoss())
                        self.unreduced_criterion_arr.append(torch.nn.MSELoss(reduce=False))

            self.optimizer_class = Ranger
            if self.optimizer_args is None:
                self.optimizer_args = {'lr': 0.0005}

            if 'beta1' in self.dynamic_parameters:
                self.optimizer_args['betas'] = (self.dynamic_parameters['beta1'],0.999)

            for optimizer_arg_name in ['lr','k','N_sma_threshold']:
                if optimizer_arg_name in self.dynamic_parameters:
                    self.optimizer_args[optimizer_arg_name] = self.dynamic_parameters[optimizer_arg_name]

            self.optimizer = self.optimizer_class(self.net.parameters(), **self.optimizer_args)
        total_epochs = self.epochs

        if self._nonpersistent['sampler'] is None:
            data_loader = DataLoader(ds, batch_size=self.batch_size, shuffle=True, num_workers=0)
        else:
            data_loader = DataLoader(ds, batch_size=self.batch_size, num_workers=0,
                                     sampler=self._nonpersistent['sampler'])

        for epoch in range(total_epochs):  # loop over the dataset multiple times
            running_loss = 0.0
            error = 0
            for i, data in enumerate(data_loader, 0):
                if self.start_selfaware_training and not self.is_selfaware:
                    logging.info('Making network selfaware !')
                    self.is_selfaware = True
                    self.net = self.nn_class(self.dynamic_parameters, nr_outputs=len(self.out_types) ,selfaware=True, pretrained_net=self.net.net, deterministic=self.config['mixer']['deterministic'])
                    self.last_unaware_net = copy.deepcopy(self.net.net)

                    # Lower the learning rate once we start training the selfaware network
                    self.optimizer_args['lr'] = self.optimizer.lr/4
                    gc.collect()
                    if 'cuda' in str(self.net.device):
                        torch.cuda.empty_cache()
                    self.optimizer.zero_grad()
                    self.optimizer = self.optimizer_class(self.net.parameters(), **self.optimizer_args)

                if self.stop_selfaware_training and self.is_selfaware:
                    logging.info('Cannot train selfaware network, training a normal network instead !')
                    self.is_selfaware = False
                    self.net = self.nn_class(self.dynamic_parameters, nr_outputs=len(self.out_types) ,selfaware=False, pretrained_net=self.last_unaware_net, deterministic=self.config['mixer']['deterministic'])

                    # Increase the learning rate closer to the previous levels
                    self.optimizer_args['lr'] = self.optimizer.lr * 4
                    gc.collect()
                    if 'cuda' in str(self.net.device):
                        torch.cuda.empty_cache()
                    self.optimizer.zero_grad()
                    self.optimizer = self.optimizer_class(self.net.parameters(), **self.optimizer_args)

                self.total_iterations += 1
                # get the inputs; data is a list of [inputs, labels]
                inputs, labels = data

                labels = labels.to(self.net.device)
                inputs = inputs.to(self.net.device)

                # zero the parameter gradients
                self.optimizer.zero_grad()

                # forward + backward + optimize
                # outputs = self.net(inputs)
                if self.is_selfaware:
                    outputs, awareness = self.net(inputs)
                else:
                    outputs = self.net(inputs)

                loss = None
                for k, criterion in enumerate(self.criterion_arr):
                    target_loss = criterion(outputs[:,ds.out_indexes[k][0]:ds.out_indexes[k][1]], labels[:,ds.out_indexes[k][0]:ds.out_indexes[k][1]])
                    if loss is None:
                        loss = target_loss
                    else:
                        loss += target_loss

                awareness_loss = None
                if self.is_selfaware:
                    unreduced_losses = []
                    for k, criterion in enumerate(self.unreduced_criterion_arr):
                        # redyce = True
                        target_loss = criterion(outputs[:,ds.out_indexes[k][0]:ds.out_indexes[k][1]], labels[:,ds.out_indexes[k][0]:ds.out_indexes[k][1]])

                        target_loss = target_loss.tolist()
                        if type(target_loss[0]) == type([]):
                            target_loss = [np.mean(x) for x in target_loss]
                        for i, value in enumerate(target_loss):
                            if len(unreduced_losses) <= i:
                                unreduced_losses.append([])
                            unreduced_losses[i].append(value)

                    unreduced_losses = torch.Tensor(unreduced_losses).to(self.net.device)

                    awareness_loss = self.awareness_criterion(awareness,unreduced_losses)

                    if CONFIG.MONITORING['batch_loss']:
                        self.monitor.plot_loss(awareness_loss.item(), self.total_iterations, 'Awreness Batch Loss')


                if CONFIG.MONITORING['batch_loss']:
                    self.monitor.plot_loss(loss.item(), self.total_iterations, 'Targets Batch Loss')



                if awareness_loss is not None:
                    awareness_loss.backward(retain_graph=True)

                running_loss += loss.item()
                loss.backward()

                # @NOTE: Decrease 900 if you want to plot gradients more often, I find it's too expensive to do so
                if CONFIG.MONITORING['network_heatmap'] and random.randint(0,1000) > 900:
                    weights = []
                    gradients = []
                    layer_name = []
                    for index, layer in enumerate(self.net.net):
                        if 'Linear' in str(type(layer)):
                            weights.append( list(layer.weight.cpu().detach().numpy().ravel()) )
                            gradients.append( list(layer.weight.grad.cpu().detach().numpy().ravel()) )
                            layer_name.append(f'Layer {index}-{index+1}')
                    self.monitor.weight_map(layer_name, weights, 'Predcitive network weights')
                    self.monitor.weight_map(layer_name, weights, 'Predictive network gradients')

                    if self.is_selfaware:
                        weights = []
                        gradients = []
                        layer_name = []
                        for index, layer in enumerate(self.net.awareness_net):
                            if 'Linear' in str(type(layer)):
                                weights.append( list(layer.weight.cpu().detach().numpy().ravel()) )
                                gradients.append( list(layer.weight.grad.cpu().detach().numpy().ravel()) )
                                layer_name.append(f'Layer {index}-{index+1}')
                        self.monitor.weight_map(layer_name, weights, 'Awareness network weights')
                        self.monitor.weight_map(layer_name, weights, 'Awareness network gradients')

                self.optimizer.step()
                # now that we have run backward in both losses, optimize()
                # (review: we may need to optimize for each step)

                error = running_loss / (i + 1)

                if CONFIG.MONITORING['batch_loss']:
                    #self.monitor.plot_loss(total_loss.item(), self.total_iterations, 'Total Batch Loss')
                    self.monitor.plot_loss(error, self.total_iterations, 'Mean Total Running Loss')

            if CONFIG.MONITORING['epoch_loss']:
                self.monitor.plot_loss(error, self.total_iterations, 'Train Epoch Error')
                self.monitor.plot_loss(error, self.total_iterations, f'Train Epoch Error - Subset {subset_id}')
            yield error


    def to(self, device, available_devices):
        self.net.to(device, available_devices)
        return self
    
if __name__ == "__main__":
    import random
    import pandas
    from lightwood.api.data_source import DataSource
    from lightwood.data_schemas.predictor_config import predictor_config_schema

    ###############
    # GENERATE DATA
    ###############

    config = {
        'input_features': [
            {
                'name': 'x',
                'type': 'numeric'
            },
            {
                'name': 'y',
                'type': 'numeric'
            }
        ],

        'output_features': [
            {
                'name': 'z',
                'type': 'categorical'
            }
        ]
    }

    config = predictor_config_schema.validate(config)
    # For Classification
    data = {'x': [i for i in range(10)], 'y': [random.randint(i, i + 20) for i in range(10)]}
    nums = [data['x'][i] * data['y'][i] for i in range(10)]

    data['z'] = ['low' if i < 50 else 'high' for i in nums]

    data_frame = pandas.DataFrame(data)

    # print(data_frame)

    ds = DataSource(data_frame, config)
    ds.prepare_encoders()
    predict_input_ds = DataSource(data_frame[['x', 'y']], config)
    predict_input_ds.prepare_encoders()
    ####################

    mixer = NnMixer({}, config)

    for i in mixer.iter_fit(ds):
        if i < 0.01:
            break

    predictions = mixer.predict(predict_input_ds)
    print(predictions)

    # For Regression

    # GENERATE DATA
    ###############

    config = {
        'input_features': [
            {
                'name': 'x',
                'type': 'numeric'
            },
            {
                'name': 'y',
                'type': 'numeric'
            }
        ],

        'output_features': [
            {
                'name': 'z',
                'type': 'numeric'
            }
        ]
    }
    config = predictor_config_schema.validate(config)

    data = {'x': [i for i in range(10)], 'y': [random.randint(i, i + 20) for i in range(10)]}
    nums = [data['x'][i] * data['y'][i] for i in range(10)]

    data['z'] = [i + 0.5 for i in range(10)]

    data_frame = pandas.DataFrame(data)
    ds = DataSource(data_frame, config)
    ds.prepare_encoders()
    predict_input_ds = DataSource(data_frame[['x', 'y']], config)
    predict_input_ds.prepare_encoders()
    ####################

    mixer = NnMixer({}, config)

    for i in mixer.iter_fit(ds):
        if i < 0.01:
            break

    predictions = mixer.predict(predict_input_ds)
    print(predictions)<|MERGE_RESOLUTION|>--- conflicted
+++ resolved
@@ -110,14 +110,6 @@
 
         return True
 
-<<<<<<< HEAD
-    def fit(self, ds=None, callback=None):
-        ret = 0
-        for i in self.iter_fit(ds):
-            ret = i
-        self.encoders = ds.encoders
-        return ret
-=======
     def fit(self, train_ds, test_ds=None, callback=None, stop_training_after_seconds=None, eval_every_x_epochs=None):
         started = time.time()
         log_reasure = time.time()
@@ -257,7 +249,6 @@
                                 self.update_model(best_model)
                             logging.info('Finished training model !')
                             break
->>>>>>> 7b8ff788
 
     def predict(self, when_data_source, include_encoded_predictions=False):
         """
@@ -702,7 +693,7 @@
     def to(self, device, available_devices):
         self.net.to(device, available_devices)
         return self
-    
+
 if __name__ == "__main__":
     import random
     import pandas
