--- conflicted
+++ resolved
@@ -5,10 +5,7 @@
 from lightwood.data.encoded_ds import EncodedDs
 
 
-<<<<<<< HEAD
-def encode(
-    encoders: List[BaseEncoder], folds: List[pd.DataFrame], target: str
-) -> List[EncodedDs]:
+def encode(encoders: List[BaseEncoder], subsets: List[pd.DataFrame], target: str) -> List[EncodedDs]:
     """
     Given a list of Lightwood encoders, and data subsets, applies the encoders onto each subset.
 
@@ -18,13 +15,8 @@
 
     :returns: An encoded dataset for each encoder in the list
     """
-    if isinstance(folds, pd.DataFrame):
-        folds = [folds]
-=======
-def encode(encoders: List[BaseEncoder], subsets: List[pd.DataFrame], target: str) -> List[EncodedDs]:
     if isinstance(subsets, pd.DataFrame):
         subsets = [subsets]
->>>>>>> 1669c399
 
     encoded_ds_arr: List[EncodedDs] = []
     for subset in subsets:
