import importlib
import inspect
import copy
import random
import string

import torch
import numpy as np
import pandas as pd
from torch.utils.data import Dataset

from lightwood.mixers.helpers.transformer import Transformer
from lightwood.encoders.time_series.helpers.common import generate_target_group_normalizers
from lightwood.config.config import CONFIG
from lightwood.constants.lightwood import ColumnDataTypes
from lightwood.encoders import (
    NumericEncoder,
    TsNumericEncoder,
    CategoricalAutoEncoder,
    MultiHotEncoder,
    DistilBertEncoder,
    DatetimeEncoder,
    Img2VecEncoder,
    TsRnnEncoder,
    TsPlainEncoder,
    ShortTextEncoder,
    VocabularyEncoder
)


class SubSet(Dataset):
    def __init__(self, data_source, indexes):
        self.data_source = data_source
        self.index_mapping = {}
        for i in range(len(indexes)):
            self.index_mapping[i] = indexes[i]

    def __len__(self):
        return int(len(self.index_mapping.keys()))

    def __getitem__(self, idx):
        return self.data_source[self.index_mapping[idx]]

    def get_feature_names(self, where='input_features'):
        return self.data_source.get_feature_names(where)

    def __getattribute__(self, name):
        if name in ['config', 'encoders', 'transformer', 'training',
                    'output_weights', 'dropout_dict', 'disable_cache', 'out_types', 'out_indexes']:
            return self.data_source.__getattribute__(name)
        else:
            return object.__getattribute__(self, name)

    def __setattr__(self, name, value):
        if name in ['config', 'encoders', 'transformer', 'training',
                    'output_weights', 'dropout_dict', 'disable_cache']:
            return dict.__setattr__(self.data_source, name, value)
        else:
            super().__setattr__(name, value)


class DataSource(Dataset):
    def __init__(self,
                 data_frame,
                 config,
                 prepare_encoders=True,
                 initialize_transformer=True):
        """
        Create a lightwood datasource from the data frame
        :param data_frame:
        :param config
        """
        self.subsets = {}
        self.data_frame = data_frame
        self.config = config
        self.training = False  # Flip this flag if you are using the datasource while training
        self.output_weights = None
        self.output_weights_offset = None
        self.dropout_dict = {}
        self.enable_dropout = False
        self.enable_cache = self.config['data_source']['cache_transformed_data']
        self.out_indexes = None

        self.out_types = [feature['type'] for feature in self.config['output_features']]
        self.output_feature_names = [feature['name'] for feature in self.config['output_features']]
        self.input_feature_names = [feature['name'] for feature in self.config['input_features']]
        self.output_features = self.config['output_features']
        self.input_features = self.config['input_features']

        for col in self.input_features:
            if len(self.input_features) > 1:
                dropout = 0.1
            else:
                dropout = 0.0

            if 'dropout' in col:
                dropout = col['dropout']

            self.dropout_dict[col['name']] = dropout

        for col in self.config['output_features']:
            prev_col = [c for c in self.config['input_features'] if c['name'] == f'__mdb_ts_previous_{col["name"]}']
            # len(prev_col) <= 1 always holds
            if prev_col:
                col['group_info'] = {
                    prev_col['name']: self.get_column_original_data(prev_col['name'])
                    for prev_col in self.config['input_features'] if prev_col['grouped_by']
                }
        
        if initialize_transformer:
            self.transformer = Transformer(self.input_feature_names, self.output_feature_names)
        else:
            self.transformer = None

        if prepare_encoders:
            self.encoders = self._prepare_encoders()
        else:
            self.encoders = None
        
        self._clear_cache()

    def extend(self, df):
        """
        :df: pandas.DataFrame or DataSource
        """
        if isinstance(df, pd.DataFrame):
            self.data_frame.append(df)
        else:
            raise TypeError(':df: must be pandas.DataFrame')

    def create_subsets(self, nr_subsets):
        subsets_indexes = {}
        np.random.seed(len(self.data_frame))

        subset_nr = 1
        for i in range(len(self.data_frame)):
            if subset_nr not in subsets_indexes:
                subsets_indexes[subset_nr] = []
            subsets_indexes[subset_nr].append(i)

            subset_nr += 1
            if subset_nr > nr_subsets:
                subset_nr = 1

        for subset_nr in subsets_indexes:
            self.subsets[subset_nr] = SubSet(self, subsets_indexes[subset_nr])

    def _clear_cache(self):
        self.encoded_cache = {}
        self.transformed_cache = None

    def subset(self, percentage):
        """
        Removes :percentage: of data randomly from itself and returns a new
        datasource made from that data

        :param percentage: float

        :return: DataSource
        """
        np.random.seed(int(round(percentage * 100000)))

        msk = np.random.rand(len(self.data_frame)) < (1 - percentage)

        sub_df = self.data_frame[~msk]
        self.data_frame = self.data_frame[msk]

        self._clear_cache()

        ds = DataSource(
            sub_df,
            self.config,
            prepare_encoders=False,
            initialize_transformer=False
        )
        ds.encoders = self.encoders
        ds.transformer = self.transformer
        ds.output_weights = self.output_weights

        return ds

    def __len__(self):
        """
        return the length of the datasource (as in number of rows)
        :return: number of rows
        """
        return int(self.data_frame.shape[0])

    def __getitem__(self, idx):
        sample = {}

        dropout_features = None

        if self.training and random.randint(0, 3) == 1 and self.enable_dropout and CONFIG.ENABLE_DROPOUT:
            dropout_features = [feature['name'] for feature in self.config['input_features'] if random.random() > (1 - self.dropout_dict[feature['name']])]

            # Make sure we never drop all the features, since this would make the row meaningless
            if len(dropout_features) > len(self.config['input_features']):
                dropout_features = dropout_features[:-1]
            #logging.debug(f'\n-------------\nDroping out features: {dropout_features}\n-------------\n')

        if self.enable_cache:
            if self.transformed_cache is None:
                self.transformed_cache = [None] * len(self)

            if dropout_features is None or len(dropout_features) == 0:
                cached_sample = self.transformed_cache[idx]
                if cached_sample is not None:
                    return cached_sample

        for feature_set in ['input_features', 'output_features']:
            sample[feature_set] = {}
            for feature in self.config[feature_set]:
                col_name = feature['name']
                col_config = self.get_column_config(col_name)

                if col_name not in self.encoded_cache:  # if data is not encoded yet, encode values
                    if not ((dropout_features is not None and col_name in dropout_features) or not self.enable_cache):
                        self.get_encoded_column_data(col_name)

                # if we are dropping this feature, get the encoded value of None
                if (dropout_features is not None and col_name in dropout_features):
                    custom_data = {col_name: [None]}
                    # if the dropout feature depends on another column, also pass a None array as the dependant column
                    if 'depends_on_column' in col_config:
                        for col in col_config['depends_on_column']:
                            custom_data[col] = [None]
                    sample[feature_set][col_name] = self.get_encoded_column_data(col_name, custom_data=custom_data)[0]
                elif not self.enable_cache:
                    if col_name in self.data_frame:
                        custom_data = {col_name: [self.data_frame[col_name].iloc[idx]]}
                    else:
                        custom_data = {col_name: [None]}

                    sample[feature_set][col_name] = self.get_encoded_column_data(col_name, custom_data=custom_data)[0]
                else:
                    sample[feature_set][col_name] = self.encoded_cache[col_name][idx]

        # Create weights if not already created
        if self.output_weights is None:
            for col_config in self.config['output_features']:
                if 'weights' in col_config:

                    weights = col_config['weights']
                    new_weights = None

                    for val in weights:
                        encoded_val = self.get_encoded_column_data(
                            col_config['name'], custom_data={col_config['name']: [val]})
                        # @Note: This assumes one-hot encoding for the encoded_value
                        value_index = np.argmax(encoded_val[0])

                        if new_weights is None:
                            new_weights = [np.mean(list(weights.values()))] * len(encoded_val[0])

                        new_weights[value_index] = weights[val]

                    if self.output_weights is None or self.output_weights == False:
                        self.output_weights = new_weights
                    else:
                        self.output_weights.extend(new_weights)
                else:
                    self.output_weights = False

        sample = self.transformer.transform(sample)
        if self.out_indexes is None:
            self.out_indexes = self.transformer.out_indexes

        if self.enable_cache:
            self.transformed_cache[idx] = sample

        if self.output_weights_offset is None:
            self.output_weights_offset = {}
            for idx, (otype, oidxs) in enumerate(zip(self.out_types, self.out_indexes)):
                self.output_weights_offset[idx] = self.output_weights_offset.get(idx-1, 0)
                if otype not in (ColumnDataTypes.CATEGORICAL, ColumnDataTypes.MULTIPLE_CATEGORICAL):
                     self.output_weights_offset[idx] += (oidxs[1] - oidxs[0])

        return sample

    def get_column_original_data(self, column_name):
        if column_name not in self.data_frame:
            nr_rows = self.data_frame.shape[0]
            return [None] * nr_rows

        return self.data_frame[column_name].tolist()

    def _lookup_encoder_class(self, column_config, is_target):
        default_encoder_classes = {
            ColumnDataTypes.NUMERIC: NumericEncoder,
            ColumnDataTypes.CATEGORICAL: CategoricalAutoEncoder,
            ColumnDataTypes.MULTIPLE_CATEGORICAL: MultiHotEncoder,
            ColumnDataTypes.DATETIME: DatetimeEncoder,
            ColumnDataTypes.IMAGE: Img2VecEncoder,
            ColumnDataTypes.TEXT: DistilBertEncoder,
            ColumnDataTypes.SHORT_TEXT: ShortTextEncoder,
            ColumnDataTypes.TIME_SERIES: TsRnnEncoder,
            # ColumnDataTypes.AUDIO: AmplitudeTsEncoder
        }

        target_encoder_classes = {
            ColumnDataTypes.TEXT: VocabularyEncoder
        }

        column_type = column_config['type']
        if is_target and column_type in target_encoder_classes:
            encoder_class = target_encoder_classes[column_type]
        else:
            encoder_class = default_encoder_classes[column_type]

        # specialized dispatches
        if is_target and column_config.get('additional_info', {}).get('time_series_target', False) and \
                column_type == ColumnDataTypes.NUMERIC:
            encoder_class = TsNumericEncoder
<<<<<<< HEAD
        if column_type == ColumnDataTypes.TIME_SERIES and '__mdb_ts_previous' in column_config['name']:
            encoder_class = TsPlainEncoder
=======
>>>>>>> 8b7e57cb

        return encoder_class

    def _make_column_encoder(self, encoder_class, encoder_attrs=None, is_target=False):
        encoder_instance = encoder_class(is_target=is_target)
        encoder_attrs = encoder_attrs or {}
        for attr in encoder_attrs:
            if hasattr(encoder_instance, attr):
                setattr(encoder_instance, attr, encoder_attrs[attr])
        return encoder_instance

    def _prepare_column_encoder(self, config, is_target=False, training_data=None):
        column_data = self.get_column_original_data(config['name'])
        encoder_class = config.get(
            'encoder_class',
            self._lookup_encoder_class(config, is_target)
        )
        encoder_attrs = config.get('encoder_attrs', {})
        encoder_attrs['original_type'] = config.get('original_type', None)
        encoder_attrs['secondary_type'] = config.get('secondary_type', None)

        encoder_instance = self._make_column_encoder(
            encoder_class,
            encoder_attrs,
            is_target=is_target
        )

        if training_data and 'training_data' in inspect.getfullargspec(encoder_instance.prepare).args:
            encoder_instance.prepare(
                column_data,
                training_data=training_data
            )
        else:
            # joint column data augmentation for time series
            if config['type'] == ColumnDataTypes.TIME_SERIES and not is_target and '__mdb_ts_previous' not in config['name']:
                encoder_instance.prepare(column_data, previous_target_data=training_data['previous'])
            else:
                encoder_instance.prepare(column_data)

        return encoder_instance

    def _prepare_encoders(self):
        """
        Get the encoder for all the output and input column and prepare them
        with all available data for that column.
        """
        encoders = {}
        input_encoder_training_data = {'targets': [], 'previous': []}

        previous_cols = []
        for config in self.config['input_features']:
            column_name = config['name']
            if column_name.startswith('__mdb_ts_previous_'):
                column_data = self.get_column_original_data(column_name)
                previous_cols.append(column_name)
                col_info = {'data': column_data,
                            'name': column_name,
                            'original_type': config['original_type'],
                            'group_info': {conf['name']: self.get_column_original_data(conf['name'])
                                           for conf in self.config['input_features'] if conf['grouped_by']},
                            'output_type': config['type']
                            }
                col_info = generate_target_group_normalizers(col_info)
                input_encoder_training_data['previous'].append(col_info)
                config['additional_info']['normalizers'] = col_info['normalizers']
                config['additional_info']['group_combinations'] = col_info['group_combinations']

        for config in self.config['input_features']:
            column_name = config['name']
            encoder_instance = self._prepare_column_encoder(config,
                                                            is_target=False,
                                                            training_data=input_encoder_training_data)

            encoders[column_name] = encoder_instance

            if column_name not in previous_cols:
                # add dependency on '__mdb_ts_previous_' column (for now singular, plural later on)
                if config['type'] == ColumnDataTypes.TIME_SERIES and len(input_encoder_training_data['previous']) > 0:
                    for d in input_encoder_training_data['previous']:
                        try:
                            if not d['name'] in config['depends_on_column']:
                                config['depends_on_column'].append(d['name'])
                        except KeyError:
                            config['depends_on_column'] = [d['name']]

        for config in self.config['output_features']:
            column_name = config['name']
            column_data = self.get_column_original_data(column_name)

            prev_col = [c for c in self.config['input_features'] if c['name'] == f'__mdb_ts_previous_{column_name}']
            if prev_col:
                # 0-indexed as we know it can only be one
                config['depends_on_column'] = [prev_col[0]['name']]
                config['encoder_attrs']['normalizers'] = prev_col[0]['additional_info']['normalizers']
                config['encoder_attrs']['group_combinations'] = prev_col[0]['additional_info']['group_combinations']
<<<<<<< HEAD
                config['encoder_attrs']['normalize_by_group'] = True
                group_info = {col['name']: self.get_column_original_data(col['name'])
                              for col in self.config['input_features'] if col['grouped_by']}
=======
                group_info = config['group_info']
>>>>>>> 8b7e57cb
            else:
                group_info = None

            encoder_instance = self._prepare_column_encoder(config, is_target=True)

            if 'extra_data' not in inspect.signature(encoder_instance.encode).parameters:
                encoded_output = encoder_instance.encode(column_data)
            else:
                # wrap group_info in a list of dicts to conform to get_encoded_column_data call convention
                extra_data = [{'group_info': group_info}]
                encoded_output = encoder_instance.encode(column_data, extra_data=extra_data)

            input_encoder_training_data['targets'].append({
                'encoded_output': encoded_output,
                'unencoded_output': column_data,
                'output_encoder': encoder_instance,
                'output_type': config['type']
            })

            encoders[column_name] = encoder_instance

        return encoders

    def make_child(self, df):
        """
        :param df: DataFrame

        :return: DataSource
        """
        child = DataSource(
            df,
            self.config,
            prepare_encoders=False,
            initialize_transformer=False
        )
        child.transformer = self.transformer
        child.encoders = self.encoders
        child.output_weights = self.output_weights
        return child

    def get_encoded_column_data(self, column_name, custom_data=None):
        if column_name in self.encoded_cache and custom_data is None:
            return self.encoded_cache[column_name]

        # The first argument of encoder is the data, if no custom data is specified,
        # use all the datasource's data for this column
        if custom_data is not None:
            args = [custom_data[column_name]]
        else:
            args = [self.get_column_original_data(column_name)]

        config = self.get_column_config(column_name)

        # Pass dependency info when applicable
        encoder_arity = len(inspect.signature(self.encoders[column_name].encode).parameters)
        if encoder_arity >= 2 and 'depends_on_column' in config:
            arg2 = []
            for col in config['depends_on_column']:
                sublist = {'group_info': {conf['name']: self.get_column_original_data(conf['name'])
                                          for conf in self.config['input_features'] if conf['grouped_by']},
                           'name': col}
                if custom_data is None:
                    sublist['data'] = self.get_column_original_data(col)
                else:
                    sublist['data'] = custom_data.get(col, None)
                arg2.append(sublist)
            args.append(arg2)

        encoded_vals = self.encoders[column_name].encode(*args)
        if isinstance(encoded_vals, list) and isinstance(encoded_vals[0], torch.Tensor):
            encoded_vals = torch.stack(encoded_vals)

        # Cache the encoded data so we don't have to run the encoding,
        # Don't cache custom_data
        # (custom_data is usually used when running without cache or dropping out a feature for a certain pass)
        if column_name not in self.encoded_cache and custom_data is None:
            self.encoded_cache[column_name] = encoded_vals
        return encoded_vals

    def get_decoded_column_data(self, column_name, encoded_data, decoder_instance=None):
        """
        :param column_name: column names to be decoded
        :param encoded_data: encoded data of tensor type
        :return decoded_data : Dict :Decoded data of input column
        """
        if decoder_instance is None:
            if column_name not in self.encoders:
                raise ValueError("""
                    Data must have been encoded before at some point.
                    You should not decode before having encoding at least once
                    """)
            decoder_instance = self.encoders[column_name]

        decoded_data = {}
        if getattr(decoder_instance, 'predict_proba', False):
            # return complete belief distribution
            preds, pred_probs, labels = decoder_instance.decode(encoded_data)
            decoded_data['predictions'] = preds
            decoded_data['class_distribution'] = pred_probs
            decoded_data['class_labels'] = labels
<<<<<<< HEAD
        elif getattr(decoder_instance, 'normalize_by_group', False):
=======
        elif isinstance(decoder_instance, TsNumericEncoder):
>>>>>>> 8b7e57cb
            group_info = {conf['name']: self.get_column_original_data(conf['name'])
                          for conf in self.config['input_features'] if conf.get('grouped_by', False)}
            decoded_data['predictions'] = decoder_instance.decode(encoded_data, group_info=group_info)
        else:
            decoded_data['predictions'] = decoder_instance.decode(encoded_data)

        return decoded_data

    def get_feature_names(self, where='input_features'):
        return [feature['name'] for feature in self.config[where]]

    def get_column_config(self, column_name):
        """
        Get the config info for the feature given a config as defined in data_schemas definition.py
        :param column_name:
        :return:
        """
        for feature_set in ['input_features', 'output_features']:
            for feature in self.config[feature_set]:
                if feature['name'] == column_name:
                    return feature
        return None

    def train(self):
        self.training = True
    
    def eval(self):
        self.training = False<|MERGE_RESOLUTION|>--- conflicted
+++ resolved
@@ -312,11 +312,8 @@
         if is_target and column_config.get('additional_info', {}).get('time_series_target', False) and \
                 column_type == ColumnDataTypes.NUMERIC:
             encoder_class = TsNumericEncoder
-<<<<<<< HEAD
         if column_type == ColumnDataTypes.TIME_SERIES and '__mdb_ts_previous' in column_config['name']:
             encoder_class = TsPlainEncoder
-=======
->>>>>>> 8b7e57cb
 
         return encoder_class
 
@@ -412,13 +409,7 @@
                 config['depends_on_column'] = [prev_col[0]['name']]
                 config['encoder_attrs']['normalizers'] = prev_col[0]['additional_info']['normalizers']
                 config['encoder_attrs']['group_combinations'] = prev_col[0]['additional_info']['group_combinations']
-<<<<<<< HEAD
-                config['encoder_attrs']['normalize_by_group'] = True
-                group_info = {col['name']: self.get_column_original_data(col['name'])
-                              for col in self.config['input_features'] if col['grouped_by']}
-=======
                 group_info = config['group_info']
->>>>>>> 8b7e57cb
             else:
                 group_info = None
 
@@ -519,11 +510,7 @@
             decoded_data['predictions'] = preds
             decoded_data['class_distribution'] = pred_probs
             decoded_data['class_labels'] = labels
-<<<<<<< HEAD
-        elif getattr(decoder_instance, 'normalize_by_group', False):
-=======
         elif isinstance(decoder_instance, TsNumericEncoder):
->>>>>>> 8b7e57cb
             group_info = {conf['name']: self.get_column_original_data(conf['name'])
                           for conf in self.config['input_features'] if conf.get('grouped_by', False)}
             decoded_data['predictions'] = decoder_instance.decode(encoded_data, group_info=group_info)
