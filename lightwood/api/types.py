--- conflicted
+++ resolved
@@ -30,110 +30,6 @@
     args: Dict[str, str]
 
 
-<<<<<<< HEAD
-@dataclass
-class Feature:
-    """
-    Within a dataframe, each column is considered its own "feature" (unless ignored etc.). \
-        The following expects each feature to have descriptions of the following:
-
-    :param encoder: the methodology for encoding a feature (a Lightwood Encoder)
-    :param data_dtype: The type of information within this column (ex.: numerical, categorical, etc.)
-    :param dependency: Any custom attributes for this feature that may require non-standard processing. This highly\
-    depends on the encoder (ex: Pretrained text may be fine-tuned on the target; time-series requires prior time-steps).
-    :param imputer: specifies what imputer class should handle missing values. Format: "type.strategy" (e.g. "numerical.mean"). For all possible strategies, see the imputers documentation.
-    """  # noqa
-
-    encoder: Module
-    data_dtype: str
-    imputer: str = None
-    dependency: List[str] = None
-
-    @staticmethod
-    def from_dict(obj: Dict):
-        """
-        Create ``Feature`` objects from the a dictionary representation.
-
-        :param obj: A dictionary representation of a column feature's attributes. Must include keys *encoder*, \
-            *data_dtype*, and *dependency*.
-
-        :Example:
-
-        >>> my_dict = {"feature_A": {"encoder": MyEncoder, "data_dtype": "categorical", "dependency": None}}
-        >>> print(Feature.from_dict(my_dict["feature_A"]))
-        >>> Feature(encoder=None, data_dtype='categorical', dependency=None)
-
-        :returns: A Feature object with loaded information.
-        """
-        encoder = obj["encoder"]
-        data_dtype = obj.get("data_dtype", None)
-        dependency = obj.get("dependency", None)
-        imputer = obj.get("imputer", None)
-
-        feature = Feature(encoder=encoder, data_dtype=data_dtype, dependency=dependency, imputer=imputer)
-
-        return feature
-
-    @staticmethod
-    def from_json(data: str):
-        """
-        Create ``Feature`` objects from JSON representation. This method calls on :ref: `from_dict` after loading the \
-            json config.
-
-        :param data: A JSON representation of the feature.
-
-        :returns: Loaded information into the Feature representation.
-        """
-        return Feature.from_dict(json.loads(data))
-
-    def to_dict(self, encode_json=False) -> Dict[str, Json]:
-        """
-        Converts a Feature to a dictionary representation.
-
-        :returns: A python dictionary with strings indicating the three key elements and their respective values of \
-            the Feature class.
-        """
-        as_dict = _asdict(self, encode_json=encode_json)
-        for k in list(as_dict.keys()):
-            if as_dict[k] is None:
-                del as_dict[k]
-        return as_dict
-
-    def to_json(self) -> Dict[str, Json]:
-        """
-        Converts a Feature into a JSON object. Calls ``to_dict`` under the hood.
-
-        :returns: Json config syntax for the three key elements and their respective values of the Feature class.
-        """
-        return json.dumps(self.to_dict(), indent=4)
-
-
-@dataclass_json
-@dataclass
-class Output:
-    """
-    A representation for the output feature. This is specifically used on the target column of your dataset. \
-    Four attributes are expected as seen below.
-
-    Note, currently supervised tasks are supported, hence categorical, numerical, and time-series are the expected \
-    outputs types. Complex features such as text generation are not currently available by default.
-
-    :param data_dtype: The type of information within the target column (ex.: numerical, categorical, etc.).
-    :param encoder: the methodology for encoding the target feature (a Lightwood Encoder). There can only be one \
-    encoder for the output target.
-    :param mixers: The list of ML algorithms that are trained for the target distribution.
-    :param ensemble: For a panel of ML algorithms, the approach of selecting the best mixer, and the metrics used in \
-    that evaluation.
-    """
-
-    data_dtype: str
-    encoder: str = None
-    mixers: List[str] = None
-    ensemble: str = None
-
-
-=======
->>>>>>> 405df9e3
 @dataclass_json
 @dataclass
 class TypeInformation:
