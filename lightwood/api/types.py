--- conflicted
+++ resolved
@@ -160,13 +160,8 @@
         target = obj['target']
         nsubsets = obj.get('nsubsets', 30)
         pct_invalid = obj.get('pct_invalid', 1)
-<<<<<<< HEAD
         unbias_target = obj.get('unbias_target', True)
         seconds_per_model = obj.get('seconds_per_model', None)
-=======
-        unbias_target = obj.get('unbias_target', False)
-        seconds_per_mixer = obj.get('seconds_per_mixer', None)
->>>>>>> 715afeea
         seconds_per_encoder = obj.get('seconds_per_encoder', None)
         time_aim = obj.get('time_aim', None)
         target_weights = obj.get('target_weights', None)
