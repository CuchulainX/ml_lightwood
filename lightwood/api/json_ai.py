# TODO: lookup_encoder is awkward; similar to dtype, can we make a file with encoder_lookup? People may be interested
# in seeing where these come from and it's not clear that you need to look here.
# TODO: What does `target_class_distribution` and `positive_domain` do?
# TODO: generate_json_ai is really large; can we abstract it into smaller functions to make it more readable?
# TODO: add_implicit_values unit test ensures NO changes for a fully specified file.
from typing import Dict
from lightwood.helpers.templating import call, inline_dict, align
import black
from lightwood.api import dtype
import numpy as np
from lightwood.api.types import (
    JsonAI,
    TypeInformation,
    StatisticalAnalysis,
    Feature,
    Output,
    ProblemDefinition,
)
import inspect


IMPORT_EXTERNAL_DIRS = """
for import_dir in [os.path.expanduser('~/lightwood_modules'), '/etc/lightwood_modules']:
    if os.path.exists(import_dir) and os.access(import_dir, os.R_OK):
        for file_name in list(os.walk(import_dir))[0][2]:
            mod_name = file_name.rstrip('.py')
            loader = importlib.machinery.SourceFileLoader(mod_name,
                                                          os.path.join(import_dir, file_name))
            module = ModuleType(loader.name)
            loader.exec_module(module)
            sys.modules[mod_name] = module
            exec(f'import {mod_name}')
"""

IMPORTS = """
import lightwood
from lightwood.analysis import *
from lightwood.api import *
from lightwood.data import *
from lightwood.encoder import *
from lightwood.ensemble import *
from lightwood.helpers.device import *
from lightwood.helpers.general import *
from lightwood.helpers.log import *
from lightwood.helpers.numeric import *
from lightwood.helpers.parallelism import *
from lightwood.helpers.seed import *
from lightwood.helpers.text import *
from lightwood.helpers.torch import *
from lightwood.mixer import *
import pandas as pd
from typing import Dict, List
import os
from types import ModuleType
import importlib.machinery
import sys
"""


def lookup_encoder(
    col_dtype: str,
    col_name: str,
    is_target: bool,
    problem_defintion: ProblemDefinition,
    is_target_predicting_encoder: bool,
    statistical_analysis: StatisticalAnalysis
):
    """
    Assign a default encoder for a given column based on its data type, and whether it is a target. Encoders intake raw (but cleaned) data and return an feature representation. This function assigns, per data type, what the featurizer should be. This function runs on each column within the dataset available for model building to assign how it should be featurized.

    Users may override to create a custom encoder to enable their own featurization process. However, in order to generate a template JSON-AI, this code is run first. Users may edit the generated syntax and use custom approaches while model building.

    For each encoder, "args" may be passed. These args depend an encoder requires during its preparation call.

    :param col_dtype: A data-type of a column specified
    :param col_name: The name of the column
    :param is_target: Whether the column is the target for prediction. If true, only certain possible feature representations are allowed, particularly for complex data types.
    :param problem_definition: The ``ProblemDefinition`` criteria; this populates specifics on how models and encoders may be trained.
    :param is_target_predicting_encoder:
    """ # noqa

    tss = problem_defintion.timeseries_settings
    encoder_lookup = {
        dtype.integer: 'Integer.NumericEncoder',
        dtype.float: 'Float.NumericEncoder',
        dtype.binary: 'Binary.BinaryEncoder',
        dtype.categorical: 'Categorical.CategoricalAutoEncoder'
        if statistical_analysis is None or len(statistical_analysis.histograms[col_name]) > 100
        else 'Categorical.OneHotEncoder',
        dtype.tags: 'Tags.MultiHotEncoder',
        dtype.date: 'Date.DatetimeEncoder',
        dtype.datetime: 'Datetime.DatetimeEncoder',
        dtype.image: 'Image.Img2VecEncoder',
        dtype.rich_text: 'Rich_Text.PretrainedLangEncoder',
        dtype.short_text: 'Short_Text.CategoricalAutoEncoder',
        dtype.array: 'Array.ArrayEncoder',
        dtype.tsarray: 'TimeSeries.TimeSeriesEncoder',
        dtype.quantity: 'Quantity.NumericEncoder',
    }

    # If column is a target, only specific feature representations are allowed that enable supervised tasks
    target_encoder_lookup_override = {
        dtype.rich_text: 'Rich_Text.VocabularyEncoder',
        dtype.categorical: 'Categorical.OneHotEncoder',
    }

    # Assign a default encoder to each column.
    encoder_dict = {"module": encoder_lookup[col_dtype], "args": {}}

    # If the column is a target, ensure that the feature representation can enable supervised tasks
    if is_target:
        encoder_dict['args'] = {'is_target': 'True'}

        if col_dtype in target_encoder_lookup_override:
            encoder_dict['module'] = target_encoder_lookup_override[col_dtype]

        if col_dtype in (dtype.categorical, dtype.binary):
            if problem_defintion.unbias_target:
                encoder_dict['args']['target_class_distribution'] = '$statistical_analysis.target_class_distribution'

        if col_dtype in (dtype.integer, dtype.float, dtype.array, dtype.tsarray):
            encoder_dict['args'][
                "positive_domain"
            ] = "$statistical_analysis.positive_domain"

    # Time-series representations require more advanced flags
    if tss.is_timeseries:
        gby = tss.group_by if tss.group_by is not None else []
        if col_name in tss.order_by + tss.historical_columns:
            encoder_dict['module'] = col_dtype.capitalize() + ".TimeSeriesEncoder"
            encoder_dict['args']['original_type'] = f'"{col_dtype}"'
            encoder_dict['args']['target'] = "self.target"
            encoder_dict['args']['grouped_by'] = f"{gby}"

        if is_target:
            if col_dtype in [dtype.integer]:
                encoder_dict['args']['grouped_by'] = f"{gby}"
                encoder_dict['module'] = "Integer.TsNumericEncoder"
            if col_dtype in [dtype.float]:
                encoder_dict['args']['grouped_by'] = f"{gby}"
                encoder_dict['module'] = "Float.TsNumericEncoder"
            if tss.nr_predictions > 1:
                encoder_dict['args']['grouped_by'] = f"{gby}"
                encoder_dict['args']['timesteps'] = f"{tss.nr_predictions}"
                encoder_dict['module'] = 'TimeSeries.TsArrayNumericEncoder'
        if '__mdb_ts_previous' in col_name:
            encoder_dict['module'] = 'Array.ArrayEncoder'
            encoder_dict['args']['original_type'] = f'"{tss.target_type}"'
            encoder_dict['args']['window'] = f'{tss.window}'

    # Set arguments for the encoder
    if encoder_dict['module'] == "Rich_Text.PretrainedLangEncoder" and not is_target:
        encoder_dict['args']['output_type'] = "$dtype_dict[$target]"

    if eval(encoder_dict['module'].split(".")[1]).is_trainable_encoder:
        encoder_dict['args'][
            "stop_after"
        ] = "$problem_definition.seconds_per_encoder"

    if is_target_predicting_encoder:
        encoder_dict['args']['embed_mode'] = 'False'
    return encoder_dict


def generate_json_ai(
    type_information: TypeInformation,
    statistical_analysis: StatisticalAnalysis,
    problem_definition: ProblemDefinition,
) -> JsonAI:
    """
    Given ``TypeInformation``, ``StatisticalAnalysis``, and the ``ProblemDefinition``, generate a JSON config file with the necessary elements of the ML pipeline populated.

    :param TypeInformation: Specifies what data types each column within the dataset are
    :param statistical_analysis:
    :param problem_definition: Specifies details of the model training/building procedure, as defined by ``ProblemDefinition``

    :returns: JSON-AI object with fully populated details of the ML pipeline
    """ # noqaexec
    exec(IMPORTS, globals())
    exec(IMPORT_EXTERNAL_DIRS, globals())
    target = problem_definition.target
    input_cols = []
    for col_name, col_dtype in type_information.dtypes.items():
        if (
            col_name not in type_information.identifiers
            and col_dtype not in (dtype.invalid, dtype.empty)
            and col_name != target
        ):
            input_cols.append(col_name)

    tss = problem_definition.timeseries_settings
    is_target_predicting_encoder = False
    is_ts = problem_definition.timeseries_settings.is_timeseries
    # Single text column classification
    if (
        len(input_cols) == 1
        and type_information.dtypes[input_cols[0]] in (dtype.rich_text)
        and type_information.dtypes[target] in (dtype.categorical, dtype.binary)
    ):
        is_target_predicting_encoder = True

    if is_target_predicting_encoder:
        mixers = [{
            'module': 'Unit',
            'args': {
                'target_encoder': '$encoders[self.target]',
                'stop_after': '$problem_definition.seconds_per_mixer'
            }
        }]
    else:
        mixers = [{
            'module': 'Neural',
            'args': {
                'fit_on_dev': True,
                'stop_after': '$problem_definition.seconds_per_mixer',
                'search_hyperparameters': True
            }

        }]

        if not tss.is_timeseries or tss.nr_predictions == 1:
            mixers.extend([{
                'module': 'LightGBM',
                'args': {
                    'stop_after': '$problem_definition.seconds_per_mixer',
                    'fit_on_dev': True
                }
            },
                {
                    'module': 'Regression',
                    'args': {
                        'stop_after': '$problem_definition.seconds_per_mixer',
                    }
            }
            ])
        elif tss.nr_predictions > 1:
            mixers.extend([{
                'module': 'LightGBMArray',
                'args': {
                    'fit_on_dev': True,
                    'stop_after': '$problem_definition.seconds_per_mixer',
                    'n_ts_predictions': '$problem_definition.timeseries_settings.nr_predictions'
                }
            }])

            if tss.use_previous_target:
                mixers.extend([
                    {
                        'module': 'SkTime',
                        'args': {
                            'stop_after': '$problem_definition.seconds_per_mixer',
                            'n_ts_predictions': '$problem_definition.timeseries_settings.nr_predictions',
                        },
                    }
                ])

    outputs = {target: Output(
        data_dtype=type_information.dtypes[target],
        encoder=None,
        mixers=mixers,
        ensemble={
            'module': 'BestOf',
            'args': {
                'accuracy_functions': '$accuracy_functions',
                'ts_analysis': 'self.ts_analysis' if is_ts else None
            }
        }
    )}

    if (
        tss.is_timeseries and tss.nr_predictions > 1
    ):
        list(outputs.values())[0].data_dtype = dtype.tsarray

    list(outputs.values())[0].encoder = lookup_encoder(
        type_information.dtypes[target], target, True, problem_definition, False, statistical_analysis
    )

    features: Dict[str, Feature] = {}
    for col_name in input_cols:
        col_dtype = type_information.dtypes[col_name]
        dependency = []
        encoder = lookup_encoder(
            col_dtype, col_name, False, problem_definition, is_target_predicting_encoder, statistical_analysis
        )

        if tss.is_timeseries and eval(encoder['module'].split(".")[1]).is_timeseries_encoder:
            if tss.group_by is not None:
                for group in tss.group_by:
                    dependency.append(group)

            if tss.use_previous_target:
                dependency.append(f"__mdb_ts_previous_{target}")

        if len(dependency) > 0:
            feature = Feature(encoder=encoder, dependency=dependency)
        else:
            feature = Feature(encoder=encoder)
        features[col_name] = feature

    # Decide on the accuracy functions to use
    output_dtype = list(outputs.values())[0].data_dtype
    if output_dtype in [dtype.integer, dtype.float, dtype.date, dtype.datetime, dtype.quantity]:
        accuracy_functions = ['r2_score']
    elif output_dtype in [dtype.categorical, dtype.tags, dtype.binary]:
        accuracy_functions = ['balanced_accuracy_score']
    elif output_dtype in (dtype.array, dtype.tsarray):
        accuracy_functions = ['evaluate_array_accuracy']
    else:
        raise Exception(f'Please specify a custom accuracy function for output type {output_dtype}')

    # special dispatch for t+1 time series forecasters
    if is_ts:
        if list(outputs.values())[0].data_dtype in [dtype.integer, dtype.float]:
            accuracy_functions = ['evaluate_array_accuracy']

    if problem_definition.time_aim is None and (
            problem_definition.seconds_per_mixer is None or problem_definition.seconds_per_encoder is None):
        problem_definition.time_aim = 1000 + np.log(
            statistical_analysis.nr_rows / 10 + 1) * np.sum(
            [4
             if x in [dtype.rich_text, dtype.short_text, dtype.array,
                      dtype.tsarray, dtype.video, dtype.audio, dtype.image]
             else 1
             for x in type_information.dtypes.values()]) * 200

    if problem_definition.time_aim is not None:
        nr_trainable_encoders = len([x for x in features.values() if
                                    eval(x.encoder['module'].split('.')[1]).is_trainable_encoder])
        nr_mixers = len(list(outputs.values())[0].mixers)
        encoder_time_budget_pct = max(3.3 / 5, 1.5 + np.log(nr_trainable_encoders + 1) / 5)

        if nr_trainable_encoders == 0:
            problem_definition.seconds_per_encoder = 0
        else:
            problem_definition.seconds_per_encoder = int(
                problem_definition.time_aim * (encoder_time_budget_pct / nr_trainable_encoders))
        problem_definition.seconds_per_mixer = int(
            problem_definition.time_aim * ((1 / encoder_time_budget_pct) / nr_mixers))

    return JsonAI(
        cleaner=None,
        splitter=None,
        analyzer=None,
        explainer=None,
        features=features,
        outputs=outputs,
        problem_definition=problem_definition,
        identifiers=type_information.identifiers,
        timeseries_transformer=None,
        timeseries_analyzer=None,
        accuracy_functions=accuracy_functions,
    )


def merge_implicit_values(field, implicit_value):
    module = eval(field['module'])
    if inspect.isclass(module):
        args = inspect.getargspec(module.__init__).args[1:]
    else:
        args = eval(field['module']).__code__.co_varnames

    for arg in args:
        if 'args' not in field:
            field['args'] = implicit_value['args']
        else:
            if arg not in field['args']:
                if arg in implicit_value['args']:
                    field['args'][arg] = implicit_value['args'][arg]
    return field


def populate_implicit_field(json_ai: JsonAI, field_name: str, implicit_value: dict, is_timeseries: bool) -> None:
    """
    Populate the implicit field of the JsonAI, either by filling it in entirely if missing, or by introspecting the class or function and assigning default values to the args in it's signature that are in the implicit default but haven't been populated by the user

    :params: json_ai: ``JsonAI`` object that describes the ML pipeline that may not have every detail fully specified.
    :params: field_name: Name of the field the implicit field in ``JsonAI``
    :params: implicit_value: The dictionary containing implicit values for the module and arg in the field
    :params: is_timeseries: Whether or not this is a timeseries problem

    :returns: nothing, this method mutates the respective field of the ``JsonAI`` object it receives
    """ # noqa
    # These imports might be slow, in which case the only <easy> solution is to line this code
    field = json_ai.__getattribute__(field_name)
    if field is None:
        # This if is to only populated timeseries-specific implicit fields for implicit problems
        if is_timeseries or field_name not in ('timeseries_analyzer', 'timeseries_transformer'):
            field = implicit_value

    # If the user specified one or more subfields in a field that's a list
    # Populate them with implicit arguments form the implicit values from that subfield
    elif isinstance(field, list) and isinstance(implicit_value, list):
        for i in range(len(field)):
            sub_field_implicit = [x for x in implicit_value if x['module'] == field[i]['module']]
            if len(sub_field_implicit) == 1:
                field[i] = merge_implicit_values(field[i], sub_field_implicit[0])
        for sub_field_implicit in implicit_value:
            if len([x for x in field if x['module'] == sub_field_implicit['module']]) == 0:
                field.append(sub_field_implicit)
    # If the user specified the field, add implicit arguments which we didn't specify
    else:
        field = merge_implicit_values(field, implicit_value)
    json_ai.__setattr__(field_name, field)


def add_implicit_values(json_ai: JsonAI) -> JsonAI:
    """
    To enable brevity in writing, auto-generate the "unspecified/missing" details required in the ML pipeline.

    :params: json_ai: ``JsonAI`` object that describes the ML pipeline that may not have every detail fully specified.

    :returns: ``JSONAI`` object with all necessary parameters that were previously left unmentioned filled in.
    """
    problem_definition = json_ai.problem_definition
    tss = problem_definition.timeseries_settings

    # Add implicit arguments
    # @TODO: Consider removing once we have a proper editor in studio
    mixers = json_ai.outputs[json_ai.problem_definition.target].mixers
    for i in range(len(mixers)):
        if mixers[i]['module'] == 'Unit':
            pass
        elif mixers[i]['module'] == 'Neural':
            mixers[i]['args']['target_encoder'] = mixers[i]['args'].get('target_encoder', '$encoders[self.target]')
            mixers[i]['args']['target'] = mixers[i]['args'].get('target', '$target')
            mixers[i]['args']['dtype_dict'] = mixers[i]['args'].get('dtype_dict', '$dtype_dict')
            mixers[i]['args']['input_cols'] = mixers[i]['args'].get('input_cols', '$input_cols')
            mixers[i]['args']['timeseries_settings'] = mixers[i]['args'].get(
                'timeseries_settings', '$problem_definition.timeseries_settings')
            mixers[i]['args']['net'] = mixers[i]['args'].get(
                'net', '"DefaultNet"' if not tss.is_timeseries
                or not tss.use_previous_target
                else '"ArNet"')

        elif mixers[i]['module'] == 'LightGBM':
            mixers[i]['args']['target'] = mixers[i]['args'].get('target', '$target')
            mixers[i]['args']['dtype_dict'] = mixers[i]['args'].get('dtype_dict', '$dtype_dict')
            mixers[i]['args']['input_cols'] = mixers[i]['args'].get('input_cols', '$input_cols')
        elif mixers[i]['module'] == 'Regression':
            mixers[i]['args']['target'] = mixers[i]['args'].get('target', '$target')
            mixers[i]['args']['dtype_dict'] = mixers[i]['args'].get('dtype_dict', '$dtype_dict')
            mixers[i]['args']['target_encoder'] = mixers[i]['args'].get('target_encoder', '$encoders[self.target]')
        elif mixers[i]['module'] == 'LightGBMArray':
            mixers[i]['args']['target'] = mixers[i]['args'].get('target', '$target')
            mixers[i]['args']['dtype_dict'] = mixers[i]['args'].get('dtype_dict', '$dtype_dict')
            mixers[i]['args']['input_cols'] = mixers[i]['args'].get('input_cols', '$input_cols')
        elif mixers[i]['module'] == 'SkTime':
            mixers[i]['args']['target'] = mixers[i]['args'].get('target', '$target')
            mixers[i]['args']['dtype_dict'] = mixers[i]['args'].get('dtype_dict', '$dtype_dict')
            mixers[i]['args']['ts_analysis'] = mixers[i]['args'].get('ts_analysis', '$ts_analysis')

    ensemble = json_ai.outputs[json_ai.problem_definition.target].ensemble
    ensemble['args']['target'] = ensemble['args'].get('target', '$target')
    ensemble['args']['data'] = ensemble['args'].get('data', 'test_data')
    ensemble['args']['mixers'] = ensemble['args'].get('mixers', '$mixers')

    for name in json_ai.features:
        if json_ai.features[name].dependency is None:
            json_ai.features[name].dependency = []
        if json_ai.features[name].data_dtype is None:
            json_ai.features[name].data_dtype = (
                json_ai.features[name].encoder['module'].split(".")[0].lower()
            )

    # Add "hidden" fields
    hidden_fields = [('cleaner', {
        "module": "cleaner",
        "args": {
            "pct_invalid": "$problem_definition.pct_invalid",
            "ignore_features": "$problem_definition.ignore_features",
            "identifiers": "$identifiers",
            "data": "data",
            "dtype_dict": "$dtype_dict",
            "target": "$target",
            "mode": "$mode",
            "timeseries_settings": "$problem_definition.timeseries_settings",
            "anomaly_detection": "$problem_definition.anomaly_detection",
        },
    }), ('splitter', {
        'module': 'splitter',
        'args': {
            'tss': '$problem_definition.timeseries_settings',
            'data': 'data',
<<<<<<< HEAD
            'seed': 1,
            'Nsubsets': 30,
            'target': None,
            'dtype_dict': '$dtype_dict',
            'pct_train': 0.9
=======
            'k': 'nsubsets',
            'seed': 1
>>>>>>> 3f9f6be2
        }
    }), ('analyzer', {
         "module": "model_analyzer",
         "args": {
             "stats_info": "$statistical_analysis",
             "ts_cfg": "$problem_definition.timeseries_settings",
             "accuracy_functions": "$accuracy_functions",
             "predictor": "$ensemble",
             "data": "test_data",
             "train_data": "train_data",
             "target": "$target",
             "dtype_dict": "$dtype_dict",
             "analysis_blocks": "$analysis_blocks"
         },
         }), ('explainer', {
             "module": "explain",
             "args": {
                 "timeseries_settings": "$problem_definition.timeseries_settings",
                 "positive_domain": "$statistical_analysis.positive_domain",
                 "fixed_confidence": "$problem_definition.fixed_confidence",
                 "anomaly_detection": "$problem_definition.anomaly_detection",
                 "anomaly_error_rate": "$problem_definition.anomaly_error_rate",
                 "anomaly_cooldown": "$problem_definition.anomaly_cooldown",
                 "data": "data",
                 "encoded_data": "encoded_data",
                 "predictions": "df",
                 "analysis": "$runtime_analyzer",
                 "ts_analysis": "$ts_analysis" if tss.is_timeseries else None,
                 "target_name": "$target",
                 "target_dtype": "$dtype_dict[self.target]",
                 "explainer_blocks": "$analysis_blocks"
             },
         }), ('analysis_blocks', [
             {
                 'module': 'ICP',
                 'args': {
                     "fixed_significance": None,
                     "confidence_normalizer": False,
                     "positive_domain": "$statistical_analysis.positive_domain",

                 },
             },
             {
                 'module': 'AccStats',
                 'args': {
                     'deps': ['ICP']
                 },
             },
             {
                 'module': 'GlobalFeatureImportance',
                 'args': {
                     "disable_column_importance": "False",
                 },
             },
         ]), ('timeseries_transformer', {
             "module": "transform_timeseries",
             "args": {
                 "timeseries_settings": "$problem_definition.timeseries_settings",
                 "data": "data",
                 "dtype_dict": "$dtype_dict",
                 "target": "$target",
                 "mode": "$mode",
             },
         }), ('timeseries_analyzer', {
             "module": "timeseries_analyzer",
             "args": {
                 "timeseries_settings": "$problem_definition.timeseries_settings",
                 "data": "data",
                 "dtype_dict": "$dtype_dict",
                 "target": "$target",
             },
         })]

    for field_name, implicit_value in hidden_fields:
        populate_implicit_field(json_ai, field_name, implicit_value, tss.is_timeseries)

    return json_ai


def code_from_json_ai(json_ai: JsonAI) -> str:
    """
    Generates a custom ``PredictorInterface`` given the specifications from ``JsonAI`` object.

    :param json_ai: ``JsonAI`` object with fully specified parameters

    :returns: Automated syntax of the ``PredictorInterface`` object.
    """
    # Fill in any missing values
    json_ai = add_implicit_values(json_ai)

    encoder_dict = {json_ai.problem_definition.target: call(list(json_ai.outputs.values())[0].encoder)}
    dependency_dict = {}
    dtype_dict = {
        json_ai.problem_definition.target: f"""'{list(json_ai.outputs.values())[0].data_dtype}'"""
    }

    for col_name, feature in json_ai.features.items():
        if col_name not in json_ai.problem_definition.ignore_features:
            encoder_dict[col_name] = call(feature.encoder)
            dependency_dict[col_name] = feature.dependency
            dtype_dict[col_name] = f"""'{feature.data_dtype}'"""

    # @TODO: Move into json-ai creation function (I think? Maybe? Let's discuss)
    tss = json_ai.problem_definition.timeseries_settings
    if tss.is_timeseries and tss.use_previous_target:
        col_name = f'__mdb_ts_previous_{json_ai.problem_definition.target}'
        json_ai.problem_definition.timeseries_settings.target_type = list(json_ai.outputs.values())[0].data_dtype
        encoder_dict[col_name] = call(lookup_encoder(list(json_ai.outputs.values())[0].data_dtype,
                                                     col_name,
                                                     False,
                                                     json_ai.problem_definition,
                                                     False,
                                                     None
                                                     ))
        dependency_dict[col_name] = []
        dtype_dict[col_name] = f"""'{list(json_ai.outputs.values())[0].data_dtype}'"""
        json_ai.features[col_name] = Feature(encoder=encoder_dict[col_name])

    ignored_cols = json_ai.problem_definition.ignore_features
    input_cols = [x.replace("'", "\\'").replace('"', '\\"')
                  for x in json_ai.features]
    input_cols = ','.join([f"""'{name}'""" for name in input_cols if name not in ignored_cols])

    ts_transform_code = ""
    ts_analyze_code = ""
    ts_encoder_code = ""
    if json_ai.timeseries_transformer is not None:
        ts_transform_code = f"""
log.info('Transforming timeseries data')
data = {call(json_ai.timeseries_transformer)}
"""
        ts_analyze_code = f"""
self.ts_analysis = {call(json_ai.timeseries_analyzer)}
"""

    if json_ai.timeseries_analyzer is not None:
        ts_encoder_code = """
if encoder.is_timeseries_encoder:
    kwargs['ts_analysis'] = self.ts_analysis
"""

    if json_ai.problem_definition.timeseries_settings.is_timeseries:
        ts_target_code = """
if encoder.is_target:
    encoder.normalizers = self.ts_analysis['target_normalizers']
    encoder.group_combinations = self.ts_analysis['group_combinations']
"""
    else:
        ts_target_code = ""

    dataprep_body = f"""
# The type of each column
self.problem_definition = ProblemDefinition.from_dict({json_ai.problem_definition.to_dict()})
self.accuracy_functions = {json_ai.accuracy_functions}
self.identifiers = {json_ai.identifiers}
self.dtype_dict = {inline_dict(dtype_dict)}
self.statistical_analysis = lightwood.data.statistical_analysis(data, self.dtype_dict, {json_ai.identifiers},
                                                                self.problem_definition)
self.mode = 'train'
# How columns are encoded
self.encoders = {inline_dict(encoder_dict)}
# Which column depends on which
self.dependencies = {inline_dict(dependency_dict)}
#
self.input_cols = [{input_cols}]

self.analysis_blocks = [{', '.join([call(block) for block in json_ai.analysis_blocks])}]

log.info('Cleaning the data')
data = {call(json_ai.cleaner)}

{ts_transform_code}
{ts_analyze_code}

nsubsets = {json_ai.problem_definition.nsubsets}
log.info(f'Splitting the data into {{nsubsets}} subsets')
data = {call(json_ai.splitter)}

log.info('Preparing the encoders')

encoder_prepping_dict = {{}}
enc_prepping_data = pd.concat(data['train'])
for col_name, encoder in self.encoders.items():
    if not encoder.is_nn_encoder:
        encoder_prepping_dict[col_name] = [encoder, enc_prepping_data[col_name], 'prepare']
        log.info(f'Encoder prepping dict length of: {{len(encoder_prepping_dict)}}')

parallel_prepped_encoders = mut_method_call(encoder_prepping_dict)
for col_name, encoder in parallel_prepped_encoders.items():
    self.encoders[col_name] = encoder

if self.target not in parallel_prepped_encoders:
    self.encoders[self.target].prepare(enc_prepping_data[self.target])

for col_name, encoder in self.encoders.items():
    if encoder.is_nn_encoder:
        priming_data = pd.concat(data['train'])
        kwargs = {{}}
        if self.dependencies[col_name]:
            kwargs['dependency_data'] = {{}}
            for col in self.dependencies[col_name]:
                kwargs['dependency_data'][col] = {{
                    'original_type': self.dtype_dict[col],
                    'data': priming_data[col]
                }}
            {align(ts_encoder_code, 3)}

        # This assumes target  encoders are also prepared in parallel, might not be true
        if hasattr(encoder, 'uses_target'):
            kwargs['encoded_target_values'] = parallel_prepped_encoders[self.target].encode(priming_data[self.target])

        encoder.prepare(priming_data[col_name], **kwargs)

    {align(ts_target_code, 1)}
"""
    dataprep_body = align(dataprep_body, 2)

    learn_body = f"""
log.info('Featurizing the data')

encoded_data = {{}}
encoded_data['train'] = lightwood.encode(self.encoders, data['train'], self.target)
encoded_data['test'] = lightwood.encode(self.encoders, data['test'], self.target)

log.info('Training the mixers')
self.mixers = [{', '.join([call(x) for x in list(json_ai.outputs.values())[0].mixers])}]
trained_mixers = []
for mixer in self.mixers:
    try:
        mixer.fit(encoded_data['train'])
        trained_mixers.append(mixer)
    except Exception as e:
        log.warning(f'Exception: {{e}} when training mixer: {{mixer}}')
        if {json_ai.problem_definition.strict_mode} and mixer.stable:
            raise e

self.mixers = trained_mixers

log.info('Ensembling the mixer')
self.ensemble = {call(list(json_ai.outputs.values())[0].ensemble)}
self.supports_proba = self.ensemble.supports_proba

log.info('Analyzing the ensemble')
self.model_analysis, self.runtime_analyzer = {call(json_ai.analyzer)}

# Enable partial fit of model, after its trained, on validation data. This is ONLY to be used in cases where there is
# an expectation of testing data and a continuously evolving pipeline; this assumes that all data available is
# important to train with.
for mixer in self.mixers:
    if {json_ai.problem_definition.fit_on_validation}:
        mixer.partial_fit(encoded_data['test'], encoded_data['train'])
"""
    learn_body = align(learn_body, 2)

    predict_common_body = f"""
self.mode = 'predict'
log.info('Cleaning the data')
data = {call(json_ai.cleaner)}

{ts_transform_code}

encoded_ds = lightwood.encode(self.encoders, data, self.target)[0]
encoded_data = encoded_ds.get_encoded_data(include_target=False)
"""
    predict_common_body = align(predict_common_body, 2)

    predict_body = f"""
df = self.ensemble(encoded_ds)
insights, global_insights = {call(json_ai.explainer)}
return insights
"""
    predict_body = align(predict_body, 2)

    predict_proba_body = f"""
df = self.ensemble(encoded_ds, predict_proba=True)
insights, global_insights = {call(json_ai.explainer)}
return insights
"""
    predict_proba_body = align(predict_proba_body, 2)

    predictor_code = f"""
{IMPORTS}
{IMPORT_EXTERNAL_DIRS}

class Predictor(PredictorInterface):
    target: str
    mixers: List[BaseMixer]
    encoders: Dict[str, BaseEncoder]
    ensemble: BaseEnsemble
    mode: str

    def __init__(self):
        seed({json_ai.problem_definition.seed_nr})
        self.target = '{json_ai.problem_definition.target}'
        self.mode = 'innactive'

    def learn(self, data: pd.DataFrame) -> None:
{dataprep_body}
{learn_body}

    def predict(self, data: pd.DataFrame) -> pd.DataFrame:
{predict_common_body}
{predict_body}


    def predict_proba(self, data: pd.DataFrame) -> pd.DataFrame:
{predict_common_body}
{predict_proba_body}
"""

    predictor_code = black.format_str(predictor_code, mode=black.FileMode())

    return predictor_code


def validate_json_ai(json_ai: JsonAI) -> bool:
    """
    Checks the validity of a ``JsonAI`` object
    
    :param json_ai: A ``JsonAI`` object

    :returns: Wether the JsonAI is valid, i.e. doesn't contain prohibited values, unknown values and can be turned into code.
    """ # noqa
    from lightwood.api.high_level import predictor_from_code, code_from_json_ai

    try:
        predictor_from_code(code_from_json_ai(json_ai))
        return True
    except Exception:
        return False<|MERGE_RESOLUTION|>--- conflicted
+++ resolved
@@ -482,16 +482,11 @@
         'args': {
             'tss': '$problem_definition.timeseries_settings',
             'data': 'data',
-<<<<<<< HEAD
             'seed': 1,
             'Nsubsets': 30,
             'target': None,
             'dtype_dict': '$dtype_dict',
             'pct_train': 0.9
-=======
-            'k': 'nsubsets',
-            'seed': 1
->>>>>>> 3f9f6be2
         }
     }), ('analyzer', {
          "module": "model_analyzer",
