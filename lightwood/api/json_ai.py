from typing import Dict
from lightwood.helpers.templating import call, inline_dict, align
import autopep8
from lightwood.api import dtype
import numpy as np
from lightwood.api.types import JsonAI, TypeInformation, StatisticalAnalysis, Feature, Output, ProblemDefinition, TimeseriesSettings


trainable_encoders = ('PretrainedLangEncoder', 'CategoricalAutoEncoder', 'TimeSeriesEncoder', 'TimeSeriesPlainEncoder')
ts_encoders = ('TimeSeriesEncoder', 'TimeSeriesPlainEncoder', 'TsNumericEncoder')


def lookup_encoder(col_dtype: str, col_name: str, is_target: bool, problem_defintion: ProblemDefinition, is_target_predicting_encoder: bool):
    tss = problem_defintion.timeseries_settings
    encoder_lookup = {
        dtype.integer: 'NumericEncoder',
        dtype.float: 'NumericEncoder',
        dtype.binary: 'BinaryEncoder',
        dtype.categorical: 'CategoricalAutoEncoder',
        dtype.tags: 'MultiHotEncoder',
        dtype.date: 'DatetimeEncoder',
        dtype.datetime: 'DatetimeEncoder',
        dtype.image: 'Img2VecEncoder',
        dtype.rich_text: 'PretrainedLangEncoder',
        dtype.short_text: 'ShortTextEncoder',
        dtype.array: 'TimeSeriesEncoder',
        dtype.quantity: 'NumericEncoder',
    }

    target_encoder_lookup_override = {
        dtype.rich_text: 'VocabularyEncoder',
        dtype.categorical: 'OneHotEncoder'
    }

    encoder_dict = {
        'module': encoder_lookup[col_dtype],
        'args': {}
    }

    if is_target:
        encoder_dict['args'] = {'is_target': 'True'}
        if col_dtype in target_encoder_lookup_override:
            encoder_dict['module'] = target_encoder_lookup_override[col_dtype]
        if col_dtype in (dtype.categorical, dtype.binary):
            if problem_defintion.unbias_target:
                encoder_dict['args'] = {'target_class_distribution': '$statistical_analysis.target_class_distribution'}

    if tss.is_timeseries:
        gby = tss.group_by if tss.group_by is not None else []
        if col_name in tss.order_by + tss.historical_columns:
            encoder_dict['module'] = 'TimeSeriesEncoder'
            encoder_dict['args']['original_type'] = f'"{col_dtype}"'
            encoder_dict['args']['target'] = "self.target"
            encoder_dict['args']['grouped_by'] = f"{gby}"
        if is_target:
            if col_dtype in [dtype.integer, dtype.float]:
                encoder_dict['args']['grouped_by'] = f"{gby}"
                encoder_dict['module'] = 'TsNumericEncoder'
            if tss.nr_predictions > 1:
                encoder_dict['args']['grouped_by'] = f"{gby}"
                encoder_dict['args']['timesteps'] = f"{tss.nr_predictions}"
                encoder_dict['module'] = 'TsArrayNumericEncoder'
        if '__mdb_ts_previous' in col_name:
            encoder_dict['module'] = 'TimeSeriesPlainEncoder'
            encoder_dict['args']['original_type'] = f'"{tss.target_type}"'
            encoder_dict['args']['window'] = f'{tss.window}'

    # Set arguments for the encoder
    if encoder_dict['module'] == 'PretrainedLangEncoder' and not is_target:
        encoder_dict['args']['output_type'] = '$dtype_dict[$target]'

    if encoder_dict['module'] in trainable_encoders:
        encoder_dict['args']['stop_after'] = '$problem_definition.seconds_per_encoder'

    if is_target_predicting_encoder:
        encoder_dict['args']['embed_mode'] = 'False'

    return encoder_dict


def generate_json_ai(type_information: TypeInformation, statistical_analysis: StatisticalAnalysis, problem_definition: ProblemDefinition) -> JsonAI:
    target = problem_definition.target
    input_cols = []
    for col_name, col_dtype in type_information.dtypes.items():
        if col_name not in type_information.identifiers and col_dtype not in (dtype.invalid, dtype.empty) and col_name != target:
            input_cols.append(col_name)

    is_target_predicting_encoder = False
    # Single text column classification
    if len(input_cols) == 1 and type_information.dtypes[input_cols[0]] in (dtype.rich_text) and type_information.dtypes[target] in (dtype.categorical, dtype.binary):
        is_target_predicting_encoder = True

    if is_target_predicting_encoder:
        models = [{
            'module': 'Unit',
            'args': {
                'target_encoder': '$encoders[self.target]',
                'stop_after': '$problem_definition.seconds_per_model'
            }
        }]
    else:
        models = [{
                'module': 'Neural',
                'args': {
                    'target_encoder': '$encoders[self.target]',
                    'target': '$target',
                    'dtype_dict': '$dtype_dict',
                    'input_cols': '$input_cols',
                    'net': f'"DefaultNet"' if not problem_definition.timeseries_settings.is_timeseries else f'"ArNet"',
                    'fit_on_dev': True,
                    'stop_after': '$problem_definition.seconds_per_model',
                    'timeseries_settings': '$problem_definition.timeseries_settings',
                }

        }]

    if not problem_definition.timeseries_settings.is_timeseries or \
            problem_definition.timeseries_settings.nr_predictions <= 1:
        models.extend([{
                'module': 'LightGBM',
                'args': {
                    'stop_after': '$problem_definition.seconds_per_model',
                    'target': '$target',
                    'dtype_dict': '$dtype_dict',
                    'input_cols': '$input_cols',
                    'fit_on_dev': True
                }
            },
            {
                'module': 'Regression',
                'args': {
                    'stop_after': '$problem_definition.seconds_per_model',
                    'target': '$target',
                    'dtype_dict': '$dtype_dict',
                    'target_encoder': '$encoders[$target]'
                }
            }
        ])
    elif problem_definition.timeseries_settings.nr_predictions > 1:
        models.extend([{
            'module': 'LightGBMArray',
            'args': {
                'target': '$target',
                'dtype_dict': '$dtype_dict',
                'input_cols': '$input_cols',
                'fit_on_dev': True,
                'stop_after': '$problem_definition.seconds_per_model',
                'n_ts_predictions': '$problem_definition.timeseries_settings.nr_predictions'
            }
        },
            {
            'module': 'SkTime',
            'args': {
                'stop_after': '$problem_definition.seconds_per_model',
                'n_ts_predictions': '$problem_definition.timeseries_settings.nr_predictions',
                'target': '$target',
                'dtype_dict': '$dtype_dict',
                'ts_analysis': '$ts_analysis'
            },
            }
        ])

    output = Output(
        name=target,
        data_dtype=type_information.dtypes[target],
        encoder=None,
        models=models,
        ensemble={
            'module': 'BestOf',
            'args': {
                'accuracy_functions': '$accuracy_functions',
                'target': '$target',
                'data': 'test_data',
                'models': '$models'
            }
        }
    )

    if problem_definition.timeseries_settings.is_timeseries and problem_definition.timeseries_settings.nr_predictions > 1:
        output.data_dtype = dtype.array

    output.encoder = lookup_encoder(type_information.dtypes[target], target, True, problem_definition, False)

    features: Dict[str, Feature] = {}
    for col_name in input_cols:
        col_dtype = type_information.dtypes[col_name]
        dependency = []
        encoder = lookup_encoder(col_dtype, col_name, False, problem_definition, is_target_predicting_encoder)

        if problem_definition.timeseries_settings.is_timeseries and encoder['module'] in ts_encoders:
            if problem_definition.timeseries_settings.group_by is not None:
                for group in problem_definition.timeseries_settings.group_by:
                    dependency.append(group)

            if problem_definition.timeseries_settings.use_previous_target:
                dependency.append(f'__mdb_ts_previous_{target}')

        feature = Feature(
            data_dtype=col_dtype,
            encoder=encoder,
            dependency=dependency
        )
        features[col_name] = feature

    # Decide on the accuracy functions to use
    if output.data_dtype in [dtype.integer, dtype.float]:
        accuracy_functions = ['r2_score']
    elif output.data_dtype == dtype.categorical:
        accuracy_functions = ['balanced_accuracy_score']
    elif output.data_dtype == dtype.tags:
        accuracy_functions = ['balanced_accuracy_score']
    elif output.data_dtype == dtype.array:
        accuracy_functions = ['evaluate_array_accuracy']
    else:
        accuracy_functions = ['accuracy_score']

    if problem_definition.time_aim is None and (problem_definition.seconds_per_model is None or problem_definition.seconds_per_encoder is None):
        problem_definition.time_aim = 1000 + np.log(statistical_analysis.nr_rows / 10 + 1) * np.sum([4 if x in [dtype.rich_text, dtype.short_text, dtype.array, dtype.video, dtype.audio, dtype.image] else 1 for x in type_information.dtypes.values()]) * 200

    if problem_definition.time_aim is not None:
        nr_trainable_encoders = len([x for x in features.values() if x.encoder['module'] in trainable_encoders])
        nr_models = len(output.models)
        encoder_time_budget_pct = max(3.3 / 5, 1.5 + np.log(nr_trainable_encoders + 1) / 5)

        if nr_trainable_encoders == 0:
            problem_definition.seconds_per_encoder = 0
        else:
            problem_definition.seconds_per_encoder = int(problem_definition.time_aim * (encoder_time_budget_pct / nr_trainable_encoders))
        problem_definition.seconds_per_model = int(problem_definition.time_aim * ((1 / encoder_time_budget_pct) / nr_models))

    return JsonAI(
        cleaner=None,
        splitter=None,
        analyzer=None,
        explainer=None,
        features=features,
        output=output,
        imports=[],
        problem_definition=problem_definition,
        identifiers=type_information.identifiers,
        timeseries_transformer=None,
        timeseries_analyzer=None,
        accuracy_functions=accuracy_functions
    )


def add_implicit_values(json_ai: JsonAI) -> JsonAI:
    problem_definition = json_ai.problem_definition
    imports = [
        'from lightwood.model import Neural',
        'from lightwood.model import LightGBM',
        'from lightwood.model import LightGBMArray',
        'from lightwood.model import SkTime',
        'from lightwood.model import Unit',
        'from lightwood.model import Regression',
        'from lightwood.ensemble import BestOf',
        'from lightwood.data import cleaner',
        'from lightwood.data import transform_timeseries, timeseries_analyzer',
        'from lightwood.data import splitter',
        'from lightwood.analysis import model_analyzer, explain',
        'from sklearn.metrics import r2_score, balanced_accuracy_score, accuracy_score',
        'import pandas as pd',
        'from lightwood.helpers.seed import seed',
        'from lightwood.helpers.log import log',
        'import lightwood',
        'from lightwood.api import *',
        'from lightwood.model import BaseModel',
        'from lightwood.encoder import BaseEncoder, __ts_encoders__',
        'from lightwood.ensemble import BaseEnsemble',
        'from typing import Dict, List',
        'from lightwood.helpers.parallelism import mut_method_call',
        'from lightwood.data.encoded_ds import ConcatedEncodedDs',
        'from lightwood import ProblemDefinition'
    ]

    for feature in [json_ai.output, *json_ai.features.values()]:
        encoder_import = feature.encoder['module']
        imports.append(f'from lightwood.encoder import {encoder_import}')

    if problem_definition.timeseries_settings.use_previous_target:
        imports.append('from lightwood.encoder import TimeSeriesPlainEncoder')

    json_ai.imports.extend(imports)

    if json_ai.cleaner is None:
        json_ai.cleaner = {
            'module': 'cleaner',
            'args': {
                'pct_invalid': '$problem_definition.pct_invalid',
                'ignore_features': '$problem_definition.ignore_features',
                'identifiers': '$identifiers',
                'data': 'data',
                'dtype_dict': '$dtype_dict',
                'target': '$target',
                'mode': '$mode'
            }
        }

    if json_ai.splitter is None:
        json_ai.splitter = {
            'module': 'splitter',
            'args': {
                'tss': '$problem_definition.timeseries_settings',
                'data': 'data',
                'k': 'nfolds'
            }
        }
    if json_ai.analyzer is None:
        json_ai.analyzer = {
            'module': 'model_analyzer',
            'args': {
                'stats_info': '$statistical_analysis',
                'ts_cfg': '$problem_definition.timeseries_settings',
                'accuracy_functions': '$accuracy_functions',
                'predictor': '$ensemble',
                'data': 'test_data',
                'encoded_train_data': 'encoded_train_data',
                'target': '$target',
                'disable_column_importance': 'True',
                'dtype_dict': '$dtype_dict',
                'fixed_significance': None,
                'positive_domain': False,
            }
        }

    if json_ai.explainer is None:
        json_ai.explainer = {
            'module': 'explain',
            'args': {
                'timeseries_settings': '$problem_definition.timeseries_settings',
                'positive_domain': '$problem_definition.positive_domain',
                'fixed_confidence': '$problem_definition.fixed_confidence',
                'anomaly_detection': '$problem_definition.anomaly_detection',
                'anomaly_error_rate': '$problem_definition.anomaly_error_rate',
                'anomaly_cooldown': '$problem_definition.anomaly_cooldown',
                'data': 'data',
                'encoded_data': 'encoded_data',
                'predictions': 'df',
                'analysis': '$runtime_analyzer',
                'ts_analysis': '$ts_analysis' if problem_definition.timeseries_settings.is_timeseries else None,
                'target_name': '$target',
                'target_dtype': '$dtype_dict[self.target]',
            }
        }
  
    if problem_definition.timeseries_settings.is_timeseries:
        if json_ai.timeseries_transformer is None:
            json_ai.timeseries_transformer = {
                'module': 'transform_timeseries',
                'args': {
                    'timeseries_settings': '$problem_definition.timeseries_settings',
                    'data': 'data',
                    'dtype_dict': '$dtype_dict',
                    'target': '$target',
                    'mode': '$mode'
                }
            }

        if json_ai.timeseries_analyzer is None:
            json_ai.timeseries_analyzer = {
                'module': 'timeseries_analyzer',
                'args': {
                    'timeseries_settings': '$problem_definition.timeseries_settings',
                    'data': 'data',
                    'dtype_dict': '$dtype_dict',
                    'target': '$target'
                }
            }

    return json_ai


def code_from_json_ai(json_ai: JsonAI) -> str:
    json_ai = add_implicit_values(json_ai)

    encoder_dict = {json_ai.output.name: call(json_ai.output.encoder, json_ai)}
    dependency_dict = {}
    dtype_dict = {json_ai.output.name: f"""'{json_ai.output.data_dtype}'"""}

    for col_name, feature in json_ai.features.items():
        encoder_dict[col_name] = call(feature.encoder, json_ai)
        dependency_dict[col_name] = feature.dependency
        dtype_dict[col_name] = f"""'{feature.data_dtype}'"""

    # @TODO: Move into json-ai creation function (I think? Maybe? Let's discuss)
    if json_ai.problem_definition.timeseries_settings.use_previous_target:
        col_name = f'__mdb_ts_previous_{json_ai.output.name}'
        json_ai.problem_definition.timeseries_settings.target_type = json_ai.output.data_dtype
        encoder_dict[col_name] = call(lookup_encoder(json_ai.output.data_dtype,
                                                     col_name,
                                                     False,
                                                     json_ai.problem_definition,
                                                     False,
                                                     ),
                                      json_ai)
        dependency_dict[col_name] = []
        dtype_dict[col_name] = f"""'{json_ai.output.data_dtype}'"""
        json_ai.features[col_name] = Feature(
            data_dtype=json_ai.output.data_dtype,
            encoder=encoder_dict[col_name],
            dependency=[]
        )

    input_cols = ','.join([f"""'{name}'""" for name in json_ai.features])

    ts_transform_code = ''
    ts_analyze_code = ''
    ts_encoder_code = ''
    if json_ai.timeseries_transformer is not None:
        ts_transform_code = f"""
log.info('Transforming timeseries data')
data = {call(json_ai.timeseries_transformer, json_ai)}
"""
        ts_analyze_code = f"""
self.ts_analysis = {call(json_ai.timeseries_analyzer, json_ai)}
"""

    if json_ai.timeseries_analyzer is not None:
        ts_encoder_code = """
if type(encoder) in __ts_encoders__:
    kwargs['ts_analysis'] = self.ts_analysis
"""

    if json_ai.problem_definition.timeseries_settings.is_timeseries:
        ts_target_code = """
if encoder.is_target:
    encoder.normalizers = self.ts_analysis['target_normalizers']
    encoder.group_combinations = self.ts_analysis['group_combinations']
"""
    else:
        ts_target_code = ''

    dataprep_body = f"""
# The type of each column
self.problem_definition = ProblemDefinition.from_dict({json_ai.problem_definition.to_dict()})
self.accuracy_functions = {json_ai.accuracy_functions}
self.identifiers = {json_ai.identifiers}
self.dtype_dict = {inline_dict(dtype_dict)}
self.statistical_analysis = lightwood.data.statistical_analysis(data, self.dtype_dict, {json_ai.identifiers}, self.problem_definition)
self.mode = 'train'
# How columns are encoded
self.encoders = {inline_dict(encoder_dict)}
# Which column depends on which
self.dependencies = {inline_dict(dependency_dict)}
#
self.input_cols = [{input_cols}]

log.info('Cleaning the data')
data = {call(json_ai.cleaner, json_ai)}

{ts_transform_code}
{ts_analyze_code}

nfolds = {json_ai.problem_definition.nfolds}
log.info(f'Splitting the data into {{nfolds}} folds')
folds = {call(json_ai.splitter, json_ai)}

log.info('Preparing the encoders')

encoder_preping_dict = {{}}
enc_preping_data = pd.concat(folds[0:nfolds-1])
for col_name, encoder in self.encoders.items():
    if not encoder.is_nn_encoder:
        encoder_preping_dict[col_name] = [encoder, enc_preping_data[col_name], 'prepare']
        log.info(f'Encoder preping dict length of: {{len(encoder_preping_dict)}}')

parallel_preped_encoders = mut_method_call(encoder_preping_dict)
for col_name, encoder in parallel_preped_encoders.items():
    self.encoders[col_name] = encoder

if self.target not in parallel_preped_encoders:
    self.encoders[self.target].prepare(enc_preping_data[self.target])

for col_name, encoder in self.encoders.items():
    if encoder.is_nn_encoder:
        priming_data = pd.concat(folds[0:nfolds-1])
        kwargs = {{}}
        if self.dependencies[col_name]:
            kwargs['dependency_data'] = {{}}
            for col in self.dependencies[col_name]:
                kwargs['dependency_data'][col] = {{
                    'original_type': self.dtype_dict[col],
                    'data': priming_data[col]
                }}
            {align(ts_encoder_code, 3)}
        
        # This assumes target  encoders are also prepared in parallel, might not be true
        if hasattr(encoder, 'uses_target'):
            kwargs['encoded_target_values'] = parallel_preped_encoders[self.target].encode(priming_data[self.target])

        encoder.prepare(priming_data[col_name], **kwargs)

    {align(ts_target_code, 1)}
"""
    dataprep_body = align(dataprep_body, 2)

    learn_body = f"""
log.info('Featurizing the data')
encoded_ds_arr = lightwood.encode(self.encoders, folds, self.target)
train_data = encoded_ds_arr[0:int(nfolds*0.9)]
test_data = encoded_ds_arr[int(nfolds*0.9):]

log.info('Training the models')
self.models = [{', '.join([call(x, json_ai) for x in json_ai.output.models])}]
trained_models = []
for model in self.models:
    try:
        model.fit(train_data)
        trained_models.append(model)
    except Exception as e:
        if {json_ai.problem_definition.strict_mode} and 'regression' not in str(type(model)).lower():
            raise e
self.models = trained_models

log.info('Ensembling the model')
self.ensemble = {call(json_ai.output.ensemble, json_ai)}
self.supports_proba = self.ensemble.supports_proba

log.info('Analyzing the ensemble')
encoded_train_data = ConcatedEncodedDs(train_data)
self.model_analysis, self.runtime_analyzer = {call(json_ai.analyzer, json_ai)}

# Partially fit the model on the reamining of the data, data is precious, we mustn't loss one bit
for model in self.models:
    if {json_ai.problem_definition.fit_on_validation}:
        model.partial_fit(test_data, train_data)
"""
    learn_body = align(learn_body, 2)

    predict_common_body = f"""
self.mode = 'predict'
log.info('Cleaning the data')
data = {call(json_ai.cleaner, json_ai)}

{ts_transform_code}

encoded_ds = lightwood.encode(self.encoders, data, self.target)
<<<<<<< HEAD
encoded_data = encoded_ds.get_encoded_data(include_target=False)

=======
"""
    predict_common_body = align(predict_common_body, 2)

    predict_body = f"""
>>>>>>> b801b1a9
df = self.ensemble(encoded_ds)
insights = {call(json_ai.explainer, json_ai)}
return insights
"""
    predict_body = align(predict_body, 2)

    predict_proba_body = f"""
<<<<<<< HEAD
self.mode = 'predict'
log.info('Cleaning the data')
data = {call(json_ai.cleaner, json_ai)}

{ts_transform_code}

encoded_ds = lightwood.encode(self.encoders, data, self.target)
encoded_data = encoded_ds.get_encoded_data(include_target=False)

=======
>>>>>>> b801b1a9
df = self.ensemble(encoded_ds, predict_proba=True)
insights = {call(json_ai.explainer, json_ai)}
return insights
"""
    predict_proba_body = align(predict_proba_body, 2)

    imports = '\n'.join(json_ai.imports)
    predictor_code = f"""
{imports}
from lightwood.api import PredictorInterface


class Predictor(PredictorInterface):
    target: str
    models: List[BaseModel]
    encoders: Dict[str, BaseEncoder]
    ensemble: BaseEnsemble
    mode: str

    def __init__(self):
        seed()
        self.target = '{json_ai.output.name}'
        self.mode = 'innactive'

    def learn(self, data: pd.DataFrame) -> None:
{dataprep_body}
{learn_body}

    def predict(self, data: pd.DataFrame) -> pd.DataFrame:
{predict_common_body}
{predict_body}


    def predict_proba(self, data: pd.DataFrame) -> pd.DataFrame:
{predict_common_body}
{predict_proba_body}
"""

    if len(predictor_code) < 5000:
        predictor_code = autopep8.fix_code(predictor_code)

    return predictor_code


def validate_json_ai(json_ai: JsonAI) -> bool:
    from lightwood.api.high_level import predictor_from_code, code_from_json_ai
    try:
        predictor_from_code(code_from_json_ai(json_ai))
        return True
    except Exception:
        return False<|MERGE_RESOLUTION|>--- conflicted
+++ resolved
@@ -535,15 +535,10 @@
 {ts_transform_code}
 
 encoded_ds = lightwood.encode(self.encoders, data, self.target)
-<<<<<<< HEAD
-encoded_data = encoded_ds.get_encoded_data(include_target=False)
-
-=======
 """
     predict_common_body = align(predict_common_body, 2)
 
     predict_body = f"""
->>>>>>> b801b1a9
 df = self.ensemble(encoded_ds)
 insights = {call(json_ai.explainer, json_ai)}
 return insights
@@ -551,18 +546,6 @@
     predict_body = align(predict_body, 2)
 
     predict_proba_body = f"""
-<<<<<<< HEAD
-self.mode = 'predict'
-log.info('Cleaning the data')
-data = {call(json_ai.cleaner, json_ai)}
-
-{ts_transform_code}
-
-encoded_ds = lightwood.encode(self.encoders, data, self.target)
-encoded_data = encoded_ds.get_encoded_data(include_target=False)
-
-=======
->>>>>>> b801b1a9
 df = self.ensemble(encoded_ds, predict_proba=True)
 insights = {call(json_ai.explainer, json_ai)}
 return insights
