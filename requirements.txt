--- conflicted
+++ resolved
@@ -20,8 +20,5 @@
 dataclasses_json >= 0.5.4
 autopep8 >= 1.5.7
 dill == 0.3.4
-<<<<<<< HEAD
 sktime
-=======
-torch_optimizer == 0.1.0
->>>>>>> 0bf11790
+torch_optimizer == 0.1.0