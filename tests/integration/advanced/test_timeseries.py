--- conflicted
+++ resolved
@@ -7,15 +7,11 @@
 from scipy import signal
 from sklearn.metrics import r2_score
 from lightwood.api.types import ProblemDefinition
-<<<<<<< HEAD
-from lightwood.api.high_level import predictor_from_json_ai
-=======
->>>>>>> 5c3db59a
 from tests.utils.timing import train_and_check_time_aim
 from sktime.forecasting.base import ForecastingHorizon
 from sktime.forecasting.statsforecast import StatsForecastAutoARIMA as AutoARIMA
 
-from lightwood.api.high_level import json_ai_from_problem, code_from_json_ai, predictor_from_code, predictor_from_problem  # noqa
+from lightwood.api.high_level import json_ai_from_problem, code_from_json_ai, predictor_from_code, predictor_from_problem, predictor_from_json_ai  # noqa
 from lightwood.data.splitter import stratify
 from lightwood.mixer.sktime import SkTime
 
@@ -352,44 +348,8 @@
             forecaster.fit(train[target], fh=fh)
             manual_preds = forecaster.predict(fh[1:horizon + 1]).tolist()
             lw_preds = [p[0] for p in ps['prediction']]
-<<<<<<< HEAD
+
             assert np.allclose(manual_preds, lw_preds, atol=1)
-
-    def test_4_time_series_stacked_ensemble(self):
-        data = pd.read_csv('tests/data/arrivals.csv')
-        data = data[data['Country'] == 'UK']
-        train_df, test_df = self.split_arrivals(data, grouped=False)
-        target = 'Traffic'
-        order_by = 'T'
-        horizon = 2
-        json_ai = json_ai_from_problem(data,
-                                       ProblemDefinition.from_dict({'target': target,
-                                                                    'timeseries_settings': {
-                                                                        'horizon': horizon,
-                                                                        'order_by': [order_by],
-                                                                        'window': 5}
-                                                                    }))
-        json_ai.outputs[target].ensemble = {
-            "module": "TsStackedEnsemble",
-            "args": {
-                'dtype_dict': '$dtype_dict',
-                'pred_args': 'self.pred_args',
-                'horizon': 'self.problem_definition.timeseries_settings.horizon'
-            }
-        }
-        pred = predictor_from_json_ai(json_ai)
-        pred.learn(train_df)
-        preds = pred.predict(data.sample(frac=1)[0:10])
-        self.check_ts_prediction_df(preds, horizon, [order_by])
-
-        # test weight bypassing
-        pred.ensemble.set_weights([0 for _ in range(len(pred.ensemble.mixers))])
-        self.assertEqual(
-            0,
-            sum([sum(row) for row in pred.predict(data.iloc[0:10])['prediction'].tolist()])
-        )
-=======
-            assert np.allclose(manual_preds, lw_preds, atol=1.5)
 
     def test_6_irregular_series(self):
         """
@@ -463,4 +423,32 @@
             row[f'order_{order_by}'] = [row[f'order_{order_by}']] if horizon == 1 else row[f'order_{order_by}']
             for timestamp in row[f'order_{order_by}']:
                 assert timestamp > pd.to_datetime(test[order_by]).max().timestamp()
->>>>>>> 5c3db59a
+
+    def test_8_ts_stacked_ensemble(self):
+        from lightwood.ensemble.ts_stacked_ensemble import TsStackedEnsemble
+        data = pd.read_csv('tests/data/arrivals.csv')
+        data = data[data['Country'] == 'UK']
+        train_df, test_df = self.split_arrivals(data, grouped=False)
+        target = 'Traffic'
+        order_by = 'T'
+        horizon = 2
+        json_ai = json_ai_from_problem(data,
+                                       ProblemDefinition.from_dict({'target': target,
+                                                                    'timeseries_settings': {
+                                                                        'horizon': horizon,
+                                                                        'order_by': order_by,
+                                                                        'window': 5}
+                                                                    }))
+        json_ai.model["module"] = "TsStackedEnsemble"
+        pred = predictor_from_json_ai(json_ai)
+        pred.learn(train_df)
+        preds = pred.predict(data.sample(frac=1)[0:10])
+        self.assertTrue(isinstance(pred.ensemble, TsStackedEnsemble))
+        self.check_ts_prediction_df(preds, horizon, [order_by])
+
+        # test weight bypassing
+        pred.ensemble.set_weights([0 for _ in range(len(pred.ensemble.mixers))])
+        self.assertEqual(
+            0,
+            sum([sum(row) for row in pred.predict(data.iloc[0:10])['prediction'].tolist()])
+        )