import unittest
from lightwood.encoders.datetime.datetime import DatetimeEncoder


class TestDatetimeEncoder(unittest.TestCase):
    def test_decode(self):
        data = [1555943147, None, 1555943147]

        enc = DatetimeEncoder()
<<<<<<< HEAD
        enc.prepare([])
        enc.decode(enc.encode(data))
=======
        enc.prepare_encoder([])
        enc.decode(enc.encode(data))

    def test_sinusoidal_encoding(self):
        import numpy as np
        from dateutil.parser import parse as parse_datetime

        dates = ['1971-12-1 00:01', '2000-5-29 23:59:30', '2262-3-11 3:0:5']
        dates = [parse_datetime(d) for d in dates]
        data = [d.timestamp() for d in dates]

        normalizer = DatetimeEncoder()
        normalizer.prepare_encoder([])

        results = normalizer.encode(data, sinusoidal=True)
        null = np.full_like(results, 0.5)
        self.assertTrue(np.allclose(results, null, atol=0.5))  # every value in [0, 1]

        recons = normalizer.decode(results, sinusoidal=True)
        for a, b in zip(recons, data):
            self.assertEqual(a, b)  # check correct reconstruction
>>>>>>> bf99edb4
<|MERGE_RESOLUTION|>--- conflicted
+++ resolved
@@ -7,11 +7,7 @@
         data = [1555943147, None, 1555943147]
 
         enc = DatetimeEncoder()
-<<<<<<< HEAD
         enc.prepare([])
-        enc.decode(enc.encode(data))
-=======
-        enc.prepare_encoder([])
         enc.decode(enc.encode(data))
 
     def test_sinusoidal_encoding(self):
@@ -31,5 +27,4 @@
 
         recons = normalizer.decode(results, sinusoidal=True)
         for a, b in zip(recons, data):
-            self.assertEqual(a, b)  # check correct reconstruction
->>>>>>> bf99edb4
+            self.assertEqual(a, b)  # check correct reconstruction